--- conflicted
+++ resolved
@@ -34,7 +34,7 @@
             '123',
             'GbP', // Case doesn't matter for calculator
             false,
-            '5', // 5% fee inc. 20% VAT.
+            5, // 5% fee inc. 20% VAT.
         );
 
         // £6.15 fee covered, inc. VAT
@@ -51,7 +51,7 @@
             '123',
             'EUR',
             false,
-            '5', // 5% fee inc. 20% VAT.
+            5, // 5% fee inc. 20% VAT.
         );
 
         // £6.15 fee covered, inc. VAT
@@ -131,7 +131,7 @@
             '100',
             'USD',
             false,
-            '5',
+            5,
         );
 
         $this->assertEquals('5.00', $fees->coreFee);
@@ -147,89 +147,15 @@
             '100',
             'USD',
             false,
-            '5',
+            5,
         );
 
         // We now record this as a fee to the charity which will be invoiced, without VAT,
         // and the donor will be charged a higher amount. E.g. here the core donation is
         // $100 and so that amount is passed to `Calculator`, but the donor card charge
         // would be $105.
-<<<<<<< HEAD
-        $this->assertEquals('5.00', $fees->coreFee);
-        $this->assertEquals('0.00', $fees->feeVat);
-=======
         $this->assertEquals('5.00', $calculator->getCoreFee());
         $this->assertEquals('0.00', $calculator->getFeeVat());
-    }
-
-    /**
-     * Worked example as given at https://biggive.org/our-fees/
-     */
-    public function testGBP10WVithoutGiftAidProvides695(): void
-    {
-        $donationAmount = '10.00';
-
-        $calculator = new Calculator(
-            $this->settingsWithVAT(),
-            psp: 'stripe',
-            cardBrand: 'mastercard',
-            cardCountry: 'GB',
-            amount: $donationAmount,
-            currencyCode: 'GBP',
-            hasGiftAid: false
-        );
-
-        $totalFee = $calculator->getCoreFee();
-
-        $this->assertSame('0.35', $totalFee);
-        $this->assertSame(9.65, $donationAmount - $totalFee);
-    }
-
-    /**
-     * Worked example as given at https://biggive.org/our-fees/
-     */
-    public function testGBP10WVithGiftAidProvides1208(): void
-    {
-        $donationAmount = '10.00';
-        $giftAidAmount = $donationAmount / 4;
-
-        $calculator = new Calculator(
-            $this->settingsWithVAT(),
-            psp: 'stripe',
-            cardBrand: 'mastercard',
-            cardCountry: 'GB',
-            amount: $donationAmount,
-            currencyCode: 'GBP',
-            hasGiftAid: true
-        );
-
-        $totalFee = $calculator->getCoreFee();
-
-        $this->assertSame('0.43', $totalFee);
-        $this->assertSame(12.07, $donationAmount - $totalFee + $giftAidAmount);
-    }
-
-    /**
-     * Worked example as given at https://biggive.org/our-fees/
-     */
-    public function testGBP10NonEUUKWVithoutGiftAidProvides695(): void
-    {
-        $donationAmount = '10.00';
-
-        $calculator = new Calculator(
-            $this->settingsWithVAT(),
-            psp: 'stripe',
-            cardBrand: 'mastercard',
-            cardCountry: 'US',
-            amount: $donationAmount,
-            currencyCode: 'GBP',
-            hasGiftAid: false
-        );
-
-        $totalFee = $calculator->getCoreFee();
-
-        $this->assertSame('0.52', $totalFee);
-        $this->assertSame(9.48, $donationAmount - $totalFee);
     }
 
     private function settingsWithVAT(): array
@@ -255,15 +181,11 @@
         \assert(is_array($settings));
 
         return $settings;
->>>>>>> 51f21d4a
     }
 
     public function testItRejectsUnexpectedCardBrand(): void
     {
-        $this->expectExceptionMessage(
-            'Unexpected card brand, expected brands are amex, diners, discover, eftpos_au, jcb, mastercard, ' .
-            'unionpay, visa, unknown'
-        );
+        $this->expectExceptionMessage("Unexpected card brand, expected brands are amex, diners, discover, eftpos_au, jcb, mastercard, unionpay, visa, unknown");
 
         Calculator::calculate(
             'stripe',
@@ -274,4 +196,5 @@
             false,
         );
     }
+
 }