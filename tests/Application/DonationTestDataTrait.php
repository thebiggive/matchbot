<?php

namespace MatchBot\Tests\Application;

use MatchBot\Application\HttpModels\DonationCreate;
use MatchBot\Domain\Campaign;
use MatchBot\Domain\Charity;
use MatchBot\Domain\Donation;
use MatchBot\Domain\DonationStatus;
use MatchBot\Domain\PaymentMethodType;
use MatchBot\Domain\SalesforceWriteProxy;
use MatchBot\Tests\TestCase;
use Ramsey\Uuid\Uuid;
use Stripe\Charge;

trait DonationTestDataTrait
{
    protected function getStripeHookMock(string $path): string
    {
        $fullPath = sprintf(
            '%s/TestData/StripeWebhook/%s.json',
            dirname(__DIR__),
            $path,
        );

        return file_get_contents($fullPath);
    }

    /**
     * @param numeric-string $amount
     */
    protected function getPendingBigGiveGeneralCustomerBalanceDonation(
        string $amount = '123.45',
        string $currencyCode = 'GBP',
    ): Donation {
        $campaignId = '567BgCampId';
        $campaign = new Campaign(charity: TestCase::someCharity());
        $campaign->setSalesforceId($campaignId);
        $campaign->setIsMatched(false);
        $campaign->setName('Big Give General Donations');

        $data = new DonationCreate(
            currencyCode: $currencyCode,
            donationAmount: $amount,
            projectId: $campaignId,
            pspMethodType: PaymentMethodType::CustomerBalance,
            psp: 'stripe',
            pspCustomerId: 'cus_123',
        );

        $donation = Donation::fromApiModel($data, $campaign);
        $this->setMinimumFieldsSetOnFirstPersist($donation);

        return $donation;
    }

    protected function getTestDonation(
        string $amount = '123.45',
        PaymentMethodType $pspMethodType = PaymentMethodType::Card,
        string $tipAmount = '1.00',
        string $currencyCode = 'GBP',
    ): Donation {
        $charity = \MatchBot\Tests\TestCase::someCharity();
        $charity->setSalesforceId('123CharityId');
        $charity->setName('Test charity');
        $charity->setStripeAccountId('unitTest_stripeAccount_123');

        $campaign = new Campaign(charity: $charity);
        $campaign->setIsMatched(true);
        // This name ensures that if an auto-confirm Update specifically hits the display_bank_transfer_instructions
        // next action, we don't cancel the pending donation.
        $campaign->setName('Big Give General Donations');
        $campaign->setSalesforceId('456ProjectId');

        /** @psalm-suppress DeprecatedMethod **/
        $donation = Donation::emptyTestDonation(
            amount: $amount,
            paymentMethodType: $pspMethodType,
            currencyCode: $currencyCode,
        );

        $this->setMinimumFieldsSetOnFirstPersist($donation);

        $donation->setCharityFee('2.05');
        $donation->setCampaign($campaign);
        $donation->setChampionComms(false);

        $donation->collectFromStripeCharge(
            chargeId: 'ch_externalId_123',
            transferId: 'tr_externalId_123',
            cardBrand: null,
            cardCountry: null,
            originalFeeFractional: '0',
            chargeCreationTimestamp: (int)(new \DateTimeImmutable())->format('U'),
        );

        $donation->setDonorCountryCode('GB');
        $donation->setDonorEmailAddress('john.doe@example.com');
        $donation->setDonorFirstName('John');
        $donation->setDonorLastName('Doe');
        $donation->setDonorBillingAddress('1 Main St, London N1 1AA');
        $donation->setDonorHomeAddressLine1('1 Main St, London'); // Frontend typically includes town for now
        $donation->setDonorHomePostcode('N1 1AA');
<<<<<<< HEAD
        $donation->setGiftAid(true);
=======
        $donation->setPsp('stripe');
>>>>>>> 51f21d4a
        $donation->setSalesforceId('sfDonation369');
        $donation->setSalesforcePushStatus(SalesforceWriteProxy::PUSH_STATUS_COMPLETE);
        $donation->setTipAmount($tipAmount);
<<<<<<< HEAD
        $donation->setTransactionId('pi_externalId_123');
=======
        $donation->setTransferId('tr_externalId_123');
        $donation->setChargeId('ch_externalId_123');
>>>>>>> 51f21d4a
        $donation->setUuid(Uuid::fromString('12345678-1234-1234-1234-1234567890ab'));

        return $donation;
    }

    protected function getAnonymousPendingTestDonation(): Donation
    {
        $campaign = new Campaign(charity: TestCase::someCharity());
        $campaign->setIsMatched(true);
        $campaign->setName('Test campaign');
        $campaign->setSalesforceId('456ProjectId');

        $donation = Donation::emptyTestDonation('124.56');
        $donation->createdNow(); // Call same create/update time initialisers as lifecycle hooks
        $donation->setCharityFee('2.57');
        $donation->setCampaign($campaign);
        $donation->setDonationStatus(DonationStatus::Pending);
        $donation->setTransactionId('pi_stripe_pending_123');
        $donation->setTipAmount('2.00');
        $donation->setUuid(Uuid::fromString('12345678-1234-1234-1234-1234567890ac'));

        return $donation;
    }

    private function setMinimumFieldsSetOnFirstPersist(Donation $donation): void
    {
        $donation->createdNow(); // Call same create/update time initialisers as lifecycle hooks
        $donation->setTransactionId('pi_externalId_123');
        $donation->setGiftAid(true);
        $donation->setCharityComms(true);
        $donation->setTbgComms(false);
    }
}<|MERGE_RESOLUTION|>--- conflicted
+++ resolved
@@ -101,20 +101,13 @@
         $donation->setDonorBillingAddress('1 Main St, London N1 1AA');
         $donation->setDonorHomeAddressLine1('1 Main St, London'); // Frontend typically includes town for now
         $donation->setDonorHomePostcode('N1 1AA');
-<<<<<<< HEAD
         $donation->setGiftAid(true);
-=======
-        $donation->setPsp('stripe');
->>>>>>> 51f21d4a
         $donation->setSalesforceId('sfDonation369');
         $donation->setSalesforcePushStatus(SalesforceWriteProxy::PUSH_STATUS_COMPLETE);
         $donation->setTipAmount($tipAmount);
-<<<<<<< HEAD
+        $donation->setTransferId('tr_externalId_123');
         $donation->setTransactionId('pi_externalId_123');
-=======
-        $donation->setTransferId('tr_externalId_123');
         $donation->setChargeId('ch_externalId_123');
->>>>>>> 51f21d4a
         $donation->setUuid(Uuid::fromString('12345678-1234-1234-1234-1234567890ab'));
 
         return $donation;
