--- conflicted
+++ resolved
@@ -181,19 +181,11 @@
 
         $response = $app->handle($request);
 
-<<<<<<< HEAD
-        $this->assertEquals('ch_externalId_123', $donation->getChargeId());
-        $this->assertEquals('tr_id_from_test_donation', $donation->getTransferId());
-        $this->assertEquals(DonationStatus::Collected, $donation->getDonationStatus());
-        $this->assertEquals('0.37', $donation->getOriginalPspFee());
-        $this->assertEquals(200, $response->getStatusCode());
-=======
-        $this->assertSame('ch_externalId_123', $donation->getChargeId());
-        $this->assertSame('tr_id_t987', $donation->getTransferId());
+        $this->assertSame('ch_externalId_123', $donation->getChargeId());
+        $this->assertSame('tr_id_from_test_donation', $donation->getTransferId());
         $this->assertSame(DonationStatus::Collected, $donation->getDonationStatus());
         $this->assertSame('0.37', $donation->getOriginalPspFee());
         $this->assertSame(200, $response->getStatusCode());
->>>>>>> 6777837d
     }
 
     public function testOriginalStripeFeeInSEK(): void
