<?php

declare(strict_types=1);

namespace MatchBot\Tests\Application\Actions\Donations;

use Doctrine\ORM\EntityManagerInterface;
use MatchBot\Application\Actions\Donations\Confirm;
use MatchBot\Application\HttpModels\DonationCreate;
use MatchBot\Client\Stripe;
use MatchBot\Domain\Donation;
use MatchBot\Domain\DonationRepository;
use MatchBot\Domain\DonorName;
use MatchBot\Domain\EmailAddress;
use MatchBot\Tests\TestCase;
use Prophecy\Argument;
use Prophecy\Prophecy\ObjectProphecy;
use Psr\Http\Message\ResponseInterface;
use Psr\Log\NullLogger;
use Slim\Exception\HttpBadRequestException;
use Slim\Psr7\Response;
use Stripe\Exception\CardException;
use Stripe\Exception\InvalidRequestException;
use Stripe\Exception\UnknownApiErrorException;
use Stripe\PaymentIntent;
use Stripe\PaymentMethod;

class ConfirmTest extends TestCase
{
    public function testItConfirmsACardDonation(): void
    {
        // arrange
        $stripeClientProphecy = $this->fakeStripeClient(
            cardDetails: ['brand' => 'discover', 'country' => 'some-country'],
            paymentMethodId: 'PAYMENT_METHOD_ID',
            updatedIntentData: [
                'status' => 'requires_action',
                'client_secret' => 'some_client_secret',
            ],
            paymentIntentId: 'PAYMENT_INTENT_ID',
            expectedMetadataUpdate: [
                "metadata" => [
                    "stripeFeeRechargeGross" => '2.66',
                    "stripeFeeRechargeNet" => "2.22",
                    "stripeFeeRechargeVat" => "0.44",
                ],
                "application_fee_amount" => 266,
            ],
            confirmFailsWithCardError: false,
            confirmFailsWithApiError: false,
            confirmFailsWithPaymentMethodUsedError: false,
        );

        // Make sure the latest fees, based on card type, are saved to the database.
        $em = $this->prophesize(EntityManagerInterface::class);
        $em->beginTransaction()->shouldBeCalledOnce();
        $em->flush()->shouldBeCalledOnce();
        $em->commit()->shouldBeCalledOnce();

        $sut = new Confirm(
            new NullLogger(),
            $this->getDonationRepository(),
            $stripeClientProphecy->reveal(),
            $em->reveal(),
        );

        // act
        $response = $this->callConfirm($sut);

        // assert

        $this->assertSame(200, $response->getStatusCode());
        $this->assertSame(
            ['paymentIntent' => ['status' => 'requires_action', 'client_secret' => 'some_client_secret']],
            \json_decode($response->getBody()->getContents(), true)
        );
    }

    public function testItReturns400OnCancelledDonation(): void
    {
        // arrange
        $newCharityFee = '42.00';
        $stripeClientProphecy = $this->successReadyFakeStripeClient(
            amountInWholeUnits: $newCharityFee,
            confirmCallExpected: false,
        );

        $sut = new Confirm(
            new NullLogger(),
            $this->getDonationRepository(donationIsCancelled: true),
            $stripeClientProphecy->reveal(),
            $this->prophesize(EntityManagerInterface::class)->reveal()
        );

        // assert
        $this->expectException(HttpBadRequestException::class);
        $this->expectExceptionMessage("Donation status is 'Cancelled', must be 'Pending' to confirm payment");

        // act
        $this->callConfirm($sut);
    }

    public function testItReturns402OnDecline(): void
    {
        // arrange

        $stripeClientProphecy = $this->fakeStripeClient(
            cardDetails: ['brand' => 'discover', 'country' => 'some-country'],
            paymentMethodId: 'PAYMENT_METHOD_ID',
            updatedIntentData: [
                'status' => 'requires_payment_method',
                'client_secret' => 'some_client_secret',
            ],
            paymentIntentId: 'PAYMENT_INTENT_ID',
            expectedMetadataUpdate: [
                "metadata" => [
                    "stripeFeeRechargeGross" => "2.66",
                    "stripeFeeRechargeNet" => "2.22",
                    "stripeFeeRechargeVat" => "0.44",
                ],
                "application_fee_amount" => 266,
            ],
            confirmFailsWithCardError: true,
            confirmFailsWithApiError: false,
            confirmFailsWithPaymentMethodUsedError: false,
        );

        $sut = new Confirm(
            new NullLogger(),
            $this->getDonationRepository(),
            $stripeClientProphecy->reveal(),
            $this->prophesize(EntityManagerInterface::class)->reveal()
        );

        // act
        $response = $this->callConfirm($sut);

        // assert

        $this->assertSame(402, $response->getStatusCode()); // 'Payment required'.
        $this->assertSame(
            ['error' => [
                'message' => 'Your card was declined',
                'code' => 'card_declined',
                'decline_code' => 'generic_decline',
            ]],
            \json_decode($response->getBody()->getContents(), true)
        );
    }

    /**
     * We've seen card test bots, and no humans, try to do this as of Oct '23. For now we want to log it
     * as a warning, so we can see frequency on a dashboard but don't get alarms.
     */
    public function testItReturns402OnStalePaymentMethodReuse(): void
    {
        // arrange

        // in reality the fee would be calculated according to details of the card etc. The Calculator class is
        //tested separately. This is just a dummy value.

        $stripeClientProphecy = $this->fakeStripeClient(
            cardDetails: ['brand' => 'discover', 'country' => 'some-country'],
            paymentMethodId: 'PAYMENT_METHOD_ID',
            updatedIntentData: [
                'status' => 'requires_payment_method',
                'client_secret' => 'some_client_secret',
            ],
            paymentIntentId: 'PAYMENT_INTENT_ID',
            expectedMetadataUpdate: [
                "metadata" => [
                    "stripeFeeRechargeGross" => "2.66",
                    "stripeFeeRechargeNet" => "2.22",
                    "stripeFeeRechargeVat" => "0.44",
                ],
                "application_fee_amount" => 266,
            ],
            confirmFailsWithCardError: false,
            confirmFailsWithApiError: false,
            confirmFailsWithPaymentMethodUsedError: true,
        );

        $sut = new Confirm(
            new NullLogger(),
            $this->getDonationRepository(),
            $stripeClientProphecy->reveal(),
            $this->prophesize(EntityManagerInterface::class)->reveal()
        );

        // act
        $response = $this->callConfirm($sut);

        // assert

        $this->assertSame(402, $response->getStatusCode()); // 'Payment required'.
        $this->assertSame(
            ['error' => [
                'message' => 'Payment method cannot be used again',
                'code' => 'invalid_request_error',
            ]],
            \json_decode($response->getBody()->getContents(), true)
        );
    }

    public function testItReturns500OnApiError(): void
    {
        // arrange


        $stripeClientProphecy = $this->fakeStripeClient(
            cardDetails: ['brand' => 'discover', 'country' => 'some-country'],
            paymentMethodId: 'PAYMENT_METHOD_ID',
            updatedIntentData: [
                'status' => 'requires_payment_method',
                'client_secret' => 'some_client_secret',
            ],
            paymentIntentId: 'PAYMENT_INTENT_ID',
            expectedMetadataUpdate: [
                "metadata" => [
                    "stripeFeeRechargeGross" => "2.66",
                    "stripeFeeRechargeNet" => "2.22",
                    "stripeFeeRechargeVat" => "0.44",
                ],
                "application_fee_amount" => 266,
            ],
            confirmFailsWithCardError: false,
            confirmFailsWithApiError: true,
            confirmFailsWithPaymentMethodUsedError: false,
        );

        $sut = new Confirm(
            new NullLogger(),
            $this->getDonationRepository(),
            $stripeClientProphecy->reveal(),
            $this->prophesize(EntityManagerInterface::class)->reveal()
        );

        // act
        $response = $this->callConfirm($sut);

        // assert

        $this->assertSame(500, $response->getStatusCode());
        $this->assertSame(
            ['error' => [
                'message' => 'Stripe is down!',
                'code' => 'some_stripe_anomaly',
            ]],
            \json_decode($response->getBody()->getContents(), true)
        );
    }

    /**
     * @return ObjectProphecy<Stripe>
     */
    private function successReadyFakeStripeClient(
        string $amountInWholeUnits,
        bool $confirmCallExpected
    ): ObjectProphecy {
        return $this->fakeStripeClient(
            cardDetails: ['brand' => 'discover', 'country' => 'some-country'],
            paymentMethodId: 'PAYMENT_METHOD_ID',
            updatedIntentData: [
                'status' => 'requires_action',
                'client_secret' => 'some_client_secret',
            ],
            paymentIntentId: 'PAYMENT_INTENT_ID',
            expectedMetadataUpdate: [
                'metadata' => [
                    'stripeFeeRechargeGross' => $amountInWholeUnits,
                    'stripeFeeRechargeNet' => $amountInWholeUnits,
                    'stripeFeeRechargeVat' => '0.00',
                ],
                'application_fee_amount' => 100 * (int) $amountInWholeUnits,
            ],
            confirmFailsWithCardError: false,
            confirmFailsWithApiError: false,
            confirmFailsWithPaymentMethodUsedError: false,
            updatePaymentIntentAndConfirmExpected: $confirmCallExpected,
        );
    }

    /**
     * @return ObjectProphecy<Stripe>
     */
    private function fakeStripeClient(
        array $cardDetails,
        string $paymentMethodId,
        array $updatedIntentData,
        string $paymentIntentId,
        array $expectedMetadataUpdate,
        bool $confirmFailsWithCardError,
        bool $confirmFailsWithApiError,
        bool $confirmFailsWithPaymentMethodUsedError,
        bool $updatePaymentIntentAndConfirmExpected = true,
    ): ObjectProphecy {
        $paymentMethod = new PaymentMethod(['id' => 'id-doesnt-matter-for-test']);
        $paymentMethod->type = 'card';

        /** @psalm-suppress InvalidPropertyAssignmentValue */
        $paymentMethod->card = $cardDetails;
        $stripeProphecy = $this->prophesize(Stripe::class);
        $stripeProphecy->updatePaymentMethodBillingDetail($paymentMethodId, Argument::type(Donation::class))
            ->willReturn($paymentMethod);

        $updatedPaymentIntent = new PaymentIntent(['id' => 'id-doesnt-matter-for-test', ...$updatedIntentData]);
        $updatedPaymentIntent->status = $updatedIntentData['status'];
        $updatedPaymentIntent->client_secret = $updatedIntentData['client_secret']; // here

        $stripeProphecy->retrievePaymentIntent($paymentIntentId)
            ->willReturn($updatedPaymentIntent);

        if (!$updatePaymentIntentAndConfirmExpected) {
            return $stripeProphecy;
        }

        $stripeProphecy->updatePaymentIntent(
            $paymentIntentId,
            $expectedMetadataUpdate
        )->shouldBeCalled();

        $confirmation = $stripeProphecy->confirmPaymentIntent($paymentIntentId, ["payment_method" => $paymentMethodId])
            ->willReturn($updatedPaymentIntent);

        if ($confirmFailsWithCardError) {
            $exception = CardException::factory(
                message: 'Your card was declined',
                httpStatus: 402,
                stripeCode: 'card_declined',
                declineCode: 'generic_decline',
            );
            $confirmation->willThrow($exception);
        }

        if ($confirmFailsWithPaymentMethodUsedError) {
            $exception = InvalidRequestException::factory(
                'The provided PaymentMethod was previously used with a PaymentIntent without Customer attachment...',
                httpStatus: 402,
                stripeCode: 'invalid_request_error',
            );
            $confirmation->willThrow($exception);
        }

        if ($confirmFailsWithApiError) {
            $exception = UnknownApiErrorException::factory(
                'Stripe is down!',
                httpStatus: 500,
                stripeCode: 'some_stripe_anomaly'
            );
            $confirmation->willThrow($exception);
        }

        $confirmation->shouldBeCalled();

        return $stripeProphecy;
    }

    /**
     * @return DonationRepository Really an ObjectProphecy<DonationRepository>, but psalm
     *                            complains about that.
     */
    private function getDonationRepository(bool $donationIsCancelled = false): DonationRepository
    {
        $donationRepositoryProphecy = $this->prophesize(DonationRepository::class);

        $donation = Donation::fromApiModel(
            new DonationCreate(
                currencyCode: 'GBP',
                donationAmount: '63.0',
                projectId: 'doesnt0matter12345',
                psp: 'stripe',
                countryCode: 'GB',
            ),
            $this->getMinimalCampaign(),
        );

        $donation->update(
            giftAid: false,
            donorBillingPostcode: 'SW1 1AA',
            donorName: DonorName::of('Charlie', 'The Charitable'),
            donorEmailAddress: EmailAddress::of('user@example.com'),
        );

        $donation->setTransactionId('PAYMENT_INTENT_ID');
        if ($donationIsCancelled) {
            $donation->cancel();
        }

<<<<<<< HEAD
            $donation->setSalesforceId('SF_ID');
            $donation->setTransactionId('PAYMENT_INTENT_ID');
            if ($testCase->donationIsCancelled) {
                $donation->cancel();
            }
=======
>>>>>>> 32b0194b


        $donationRepositoryProphecy->findAndLockOneBy(['uuid' => 'DONATION_ID'])->willReturn(
            $donation
        );

        $donationRepositoryProphecy->push($donation, false)->willReturn(true);

        return $donationRepositoryProphecy->reveal();
    }

    private function callConfirm(Confirm $sut): ResponseInterface
    {
        return $sut(
            $this->createRequest(
                method: 'POST',
                path: 'doesnt-matter-for-test',
                bodyString: \json_encode([
                    'stripePaymentMethodId' => 'PAYMENT_METHOD_ID',
                ])
            ),
            new Response(),
            ['donationId' => 'DONATION_ID']
        );
    }
}<|MERGE_RESOLUTION|>--- conflicted
+++ resolved
@@ -381,19 +381,12 @@
             donorEmailAddress: EmailAddress::of('user@example.com'),
         );
 
+        $donation->setSalesforceId('SF_ID');
         $donation->setTransactionId('PAYMENT_INTENT_ID');
         if ($donationIsCancelled) {
             $donation->cancel();
         }
 
-<<<<<<< HEAD
-            $donation->setSalesforceId('SF_ID');
-            $donation->setTransactionId('PAYMENT_INTENT_ID');
-            if ($testCase->donationIsCancelled) {
-                $donation->cancel();
-            }
-=======
->>>>>>> 32b0194b
 
 
         $donationRepositoryProphecy->findAndLockOneBy(['uuid' => 'DONATION_ID'])->willReturn(
