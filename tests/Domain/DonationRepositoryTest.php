--- conflicted
+++ resolved
@@ -6,21 +6,15 @@
 
 use DI\Container;
 use Doctrine\Common\Cache\CacheProvider;
-<<<<<<< HEAD
 use Doctrine\DBAL\Connection;
-use Doctrine\DBAL\LockMode;
-=======
->>>>>>> 32b0194b
 use Doctrine\ORM\AbstractQuery;
 use Doctrine\ORM\EntityManagerInterface;
 use Doctrine\ORM\Mapping\ClassMetadata;
 use Doctrine\ORM\QueryBuilder;
 use MatchBot\Application\HttpModels\DonationCreate;
 use MatchBot\Application\Matching\Adapter;
-use MatchBot\Application\Messenger\DonationCreated;
 use MatchBot\Application\Messenger\DonationUpdated;
 use MatchBot\Client;
-use MatchBot\Client\BadRequestException;
 use MatchBot\Domain\Campaign;
 use MatchBot\Domain\CampaignRepository;
 use MatchBot\Domain\Donation;
@@ -29,19 +23,14 @@
 use MatchBot\Domain\FundRepository;
 use MatchBot\Domain\PaymentMethodType;
 use MatchBot\Domain\Salesforce18Id;
-use MatchBot\Domain\SalesforceWriteProxy;
 use MatchBot\Tests\Application\DonationTestDataTrait;
 use MatchBot\Tests\TestCase;
-use PHP_CodeSniffer\Standards\PSR1\Sniffs\Methods\CamelCapsMethodNameSniff;
-use PhpParser\Node\Arg;
 use Prophecy\Argument;
 use Prophecy\Prophecy\ObjectProphecy;
 use Psr\Log\NullLogger;
-use ReflectionClass;
 use Symfony\Component\Lock\Exception\LockAcquiringException;
 use Symfony\Component\Lock\LockFactory;
 use Symfony\Component\Lock\LockInterface;
-use Symfony\Component\Messenger\RoutableMessageBus;
 
 class DonationRepositoryTest extends TestCase
 {
@@ -52,7 +41,6 @@
 
     public function setUp(): void
     {
-<<<<<<< HEAD
         $connectionWhichUpdatesFine = $this->prophesize(Connection::class);
         $connectionWhichUpdatesFine->executeStatement(
             Argument::type('string'),
@@ -62,8 +50,7 @@
 
         $this->entityManagerProphecy = $this->prophesize(EntityManagerInterface::class);
         $this->entityManagerProphecy->getConnection()->willReturn($connectionWhichUpdatesFine->reveal());
-=======
-        $this->entityManagerProphecy = $this->prophesize(EntityManagerInterface::class);
+
         parent::setUp();
     }
 
@@ -71,67 +58,6 @@
     {
         $donation = $this->getTestDonation();
 
-        $donationClientProphecy = $this->prophesize(Client\Donation::class);
-        $donationClientProphecy
-            ->createOrUpdate(Argument::type(Donation::class))
-            ->shouldBeCalledOnce()
-            ->willReturn(Salesforce18Id::of($donation->getSalesforceId() ?? throw new \Exception('missing SF ID')));
-        $this->entityManagerProphecy->persist(Argument::type(Donation::class))->shouldBeCalled();
-        $this->entityManagerProphecy->flush()->shouldBeCalled();
-
-
-        $success = $this->getRepo($donationClientProphecy)->push($donation, false);
-
-        $this->assertTrue($success);
-    }
-
-    public function testItReplacesNullDonationTypeWithCardOnUpdate(): void
-    {
-        // arrange
-        $donationClientProphecy = $this->prophesize(Client\Donation::class);
-        $donation = $this->getTestDonation();
-        $donationClientProphecy->createOrUpdate(Argument::any())->willReturn(
-            Salesforce18Id::of($donation->getSalesforceId() ?? throw new \Exception('missing SF ID'))
-        );
-        $sut = $this->getRepo($donationClientProphecy);
-
-        // Simulate an old donation that was created in OCtober 22 or earlier,
-        // before we forced every donation to have a Payment Method Type set.
-        // May want to make the property non-nullalble but will require updating DB records.
-
-        $paymentMethodTypeProperty = new \ReflectionProperty(Donation::class, 'paymentMethodType');
-        $paymentMethodTypeProperty->setValue($donation, null);
-
-        $this->entityManagerProphecy->persist($donation)->shouldBeCalled();
-
-        // act
-        $sut->doUpdate($donation);
-
-        // assert
-        $this->assertSame(PaymentMethodType::Card, $donation->getPaymentMethodType());
-    }
-
-    public function testExistingButPendingNotRePushed(): void
-    {
-        $donationClientProphecy = $this->prophesize(Client\Donation::class);
-        $donationClientProphecy
-            ->createOrUpdate(Argument::type(Donation::class))
-            ->shouldNotBeCalled();
-
-        $pendingDonation = $this->getTestDonation();
-        $pendingDonation->setDonationStatus(DonationStatus::Pending);
-        $this->entityManagerProphecy->persist($pendingDonation)->shouldBeCalled();
-        $this->entityManagerProphecy->flush()->shouldBeCalled();
-
-        $success = $this->getRepo($donationClientProphecy)->push($pendingDonation, false);
->>>>>>> 32b0194b
-
-        parent::setUp();
-    }
-
-<<<<<<< HEAD
-    public function testExistingPushOK(): void
-    {
         $donationClientProphecy = $this->prophesize(Client\Donation::class);
         $donationClientProphecy
             ->put(Argument::type(DonationUpdated::class))
@@ -140,59 +66,17 @@
 
         // Just confirm it doesn't throw.
         $this->getRepo($donationClientProphecy)->push(DonationUpdated::fromDonation($this->getTestDonation()), false);
-=======
-    public function testExistingPushWithMissingProxyIdButPendingUpdateStatusNew(): void
+    }
+
+    public function testExistingPush404InSandbox(): void
     {
         $donationClientProphecy = $this->prophesize(Client\Donation::class);
         $donationClientProphecy
-            ->createOrUpdate(Argument::type(Donation::class))
-            ->shouldNotBeCalled();
-
-        $donation = $this->getTestDonation();
-        $donationReflected = new ReflectionClass($donation);
-
-        $sfIdProperty = $donationReflected->getProperty('salesforceId');
-        $sfIdProperty->setValue($donation, null); // Allowed property type but not allowed in public setter.
-
-        $donation->setSalesforcePushStatus(SalesforceWriteProxy::PUSH_STATUS_PENDING_UPDATE);
-
-        $this->entityManagerProphecy->persist($donation)->shouldBeCalled();
-        $this->entityManagerProphecy->flush()->shouldBeCalled();
-
-        $success = $this->getRepo($donationClientProphecy)->push($donation, false);
-
-        // For brand new donations, push() should do nothing here and leave the donation to be picked up
-        // by a later scheduled run, remaining in 'pending-update' push status.
-        $this->assertFalse($success);
-        $this->assertEquals('pending-update', $donation->getSalesforcePushStatus());
->>>>>>> 32b0194b
-    }
-
-    public function testExistingPush404InSandbox(): void
-    {
-        $donationClientProphecy = $this->prophesize(Client\Donation::class);
-        $donationClientProphecy
-<<<<<<< HEAD
             ->put(Argument::type(DonationUpdated::class))
             ->shouldBeCalledOnce()
             ->willThrow(Client\NotFoundException::class);
 
         $this->getRepo($donationClientProphecy)->push(self::someUpdatedMessage(), false);
-=======
-            ->createOrUpdate(Argument::type(Donation::class))
-            ->shouldBeCalledOnce()
-            ->willThrow(Client\NotFoundException::class);
-
-        $donation = $this->getTestDonation();
-
-        $this->entityManagerProphecy->persist($donation)->shouldBeCalled();
-        $this->entityManagerProphecy->flush()->shouldBeCalled();
-
-
-        $success = $this->getRepo($donationClientProphecy)->push($donation, false);
-
-        $this->assertTrue($success);
->>>>>>> 32b0194b
     }
 
     public function testBuildFromApiRequestSuccess(): void
@@ -286,26 +170,11 @@
     {
         $donationClientProphecy = $this->prophesize(Client\Donation::class);
         $donationClientProphecy
-<<<<<<< HEAD
             ->put(Argument::type(DonationUpdated::class))
             ->shouldBeCalledOnce()
             ->willReturn(false); // Return when there's an HTTP exception
 
         $this->getRepo($donationClientProphecy)->push(self::someUpdatedMessage(), false);
-=======
-            ->createOrUpdate(Argument::type(Donation::class))
-            ->shouldBeCalledOnce()
-            ->willThrow(new BadRequestException('Some error'));
-
-        $donation = $this->getTestDonation();
-
-        $this->entityManagerProphecy->persist($donation)->shouldBeCalled();
-        $this->entityManagerProphecy->flush()->shouldBeCalled();
-
-        $success = $this->getRepo($donationClientProphecy)->push($donation, false);
-
-        $this->assertFalse($success);
->>>>>>> 32b0194b
     }
 
     public function testStripeAmountForCharityWithTipUsingAmex(): void
