<?php

declare(strict_types=1);

namespace MatchBot\Tests\Domain;

use Doctrine\ORM\EntityManagerInterface;
use Doctrine\ORM\Mapping\ClassMetadata;
use MatchBot\Application\HttpModels\DonationCreate;
use MatchBot\Application\Matching\Adapter;
use MatchBot\Client;
use MatchBot\Domain\Campaign;
use MatchBot\Domain\CampaignRepository;
use MatchBot\Domain\Donation;
use MatchBot\Domain\DonationRepository;
use MatchBot\Domain\SalesforceWriteProxy;
use MatchBot\Tests\Application\DonationTestDataTrait;
use MatchBot\Tests\TestCase;
use Prophecy\Argument;
use Prophecy\Prophecy\ObjectProphecy;
use Prophecy\PhpUnit\ProphecyTrait;
use Psr\Log\NullLogger;
use Symfony\Component\Lock\Exception\LockAcquiringException;
use Symfony\Component\Lock\LockFactory;
use Symfony\Component\Lock\LockInterface;

class DonationRepositoryTest extends TestCase
{
    use DonationTestDataTrait;
    use ProphecyTrait;

    public function testExistingPushOK(): void
    {
        $donationClientProphecy = $this->prophesize(Client\Donation::class);
        $donationClientProphecy
            ->put(Argument::type(Donation::class))
            ->shouldBeCalledOnce()
            ->willReturn(true);

        $success = $this->getRepo($donationClientProphecy)->push($this->getTestDonation(), false);

        $this->assertTrue($success);
    }

    /**
     * This is expected e.g. after a Salesforce network failure leading to a missing ID for
     * a donation, but the create completed and the donor can proceed. This may lead to
     * webhooks trying to update the record, setting its push status to 'pending-update',
     * before it has a proxy ID set.
     *
     * If this happens we should treat it like a new record to un-stick things.
     *
     * @link https://thebiggive.atlassian.net/browse/MAT-170
     */
    public function testExistingPushWithMissingProxyIdButPendingUpdateStatus(): void
    {
        $donationClientProphecy = $this->prophesize(Client\Donation::class);
        $donationClientProphecy
            ->put(Argument::type(Donation::class))
            ->shouldNotBeCalled();
        $donationClientProphecy
            ->create(Argument::type(Donation::class))
            ->shouldNotBeCalled();

        $donation = $this->getTestDonation();
        $donation->setSalesforceId(null);
        $donation->setSalesforcePushStatus(SalesforceWriteProxy::PUSH_STATUS_PENDING_UPDATE);
        $success = $this->getRepo($donationClientProphecy)->push($donation, false);

        // This push should fail, but should set things up for a create so the next scheduled
        // attempt can succeed.
        $this->assertFalse($success);
        $this->assertEquals(SalesforceWriteProxy::PUSH_STATUS_PENDING_CREATE, $donation->getSalesforcePushStatus());
    }

    public function testExistingPush404InSandbox(): void
    {
        $donationClientProphecy = $this->prophesize(Client\Donation::class);
        $donationClientProphecy
            ->put(Argument::type(Donation::class))
            ->shouldBeCalledOnce()
            ->willThrow(Client\NotFoundException::class);

        $success = $this->getRepo($donationClientProphecy)->push($this->getTestDonation(), false);

        $this->assertTrue($success);
    }

    public function testBuildFromApiRequestWithCurrencyMismatch(): void
    {
        $this->expectException(\UnexpectedValueException::class);
        $this->expectExceptionMessage('Currency CAD is invalid for campaign');

        $dummyCampaign = new Campaign();
        $dummyCampaign->setCurrencyCode('USD');
        $campaignRepoProphecy = $this->prophesize(CampaignRepository::class);
        // No change – campaign still has a charity without a Stripe Account ID.
        $campaignRepoProphecy->findOneBy(Argument::type('array'))
            ->willReturn($dummyCampaign)
            ->shouldBeCalledOnce();

        $createPayload = new DonationCreate();
        $createPayload->currencyCode = 'CAD';
        $createPayload->projectId = 'testProject123';
        $createPayload->psp = 'stripe';

        $this->getRepo(null, false, $campaignRepoProphecy)
            ->buildFromApiRequest($createPayload);
    }

    public function testPushResponseError(): void
    {
        $donationClientProphecy = $this->prophesize(Client\Donation::class);
        $donationClientProphecy
            ->put(Argument::type(Donation::class))
            ->shouldBeCalledOnce()
            ->willReturn(false);

        $success = $this->getRepo($donationClientProphecy)->push($this->getTestDonation(), false);

        $this->assertFalse($success);
    }

    public function testEnthuseAmountForCharityWithTipWithoutGiftAid(): void
    {
        // N.B. tip to TBG should not change the amount the charity receives, and the tip
        // is not included in the core donation amount set by `setAmount()`.
        $donation = $this->getTestDonation();
        $donation->setAmount('987.65');
<<<<<<< HEAD
        $donation->setCurrencyCode('GBP');
=======
        $donation->setGiftAid(false);
>>>>>>> 22337221
        $donation->setPsp('enthuse');
        $donation->setTipAmount('10.00');
        $donation = $this->getRepo()->deriveFees($donation);

        // £987.65 * 1.9%   = £ 18.77 (to 2 d.p.)
        // Fixed fee        = £  0.20
        // Total fee        = £ 18.97
        // Amount after fee = £968.68

        // Deduct tip + fee.
        $this->assertEquals(2_897, $donation->getAmountToDeductFractional());
        $this->assertEquals(96_868, $donation->getAmountForCharityFractional());
    }

    public function testEnthuseAmountForCharityWithTipAndGiftAid(): void
    {
        // N.B. tip to TBG should not change the amount the charity receives, and the tip
        // is not included in the core donation amount set by `setAmount()`.
        $donation = $this->getTestDonation();
        $donation->setAmount('987.65');
        $donation->setCurrencyCode('GBP');
        $donation->setPsp('enthuse');
        $donation->setTipAmount('10.00');
        $donation->setGiftAid(true);
        $donation = $this->getRepo()->deriveFees($donation);

        // £987.65 * 1.9%   = £ 18.77 (to 2 d.p.)
        // Fixed fee        = £  0.20
        // Txn amount fee   = £ 18.97
        // Fee on Gift Aid  = £  9.88
        // Amount after fee = £958.80

        // Deduct both fee types, and tip.
        $this->assertEquals(3_885, $donation->getAmountToDeductFractional());
        $this->assertEquals(95_880, $donation->getAmountForCharityFractional());
    }

    public function testStripeAmountForCharityWithTipUsingAmex(): void
    {
        // N.B. tip to TBG should not change the amount the charity receives, and the tip
        // is not included in the core donation amount set by `setAmount()`.
        $donation = $this->getTestDonation();
        $donation->setAmount('987.65');
        $donation->setCurrencyCode('GBP');
        $donation->setPsp('stripe');
        $donation->setTipAmount('10.00');
        $donation = $this->getRepo()->deriveFees($donation, 'amex');

        // £987.65 * 3.2%   = £ 31.60 (to 2 d.p.)
        // Fixed fee        = £  0.20
        // Total fee        = £ 31.80
        // Amount after fee = £955.85

        // Deduct tip + fee.
        $this->assertEquals(4_180, $donation->getAmountToDeductFractional());
        $this->assertEquals(95_585, $donation->getAmountForCharityFractional());
    }

    public function testStripeAmountForCharityWithTipUsingUSCard(): void
    {
        // N.B. tip to TBG should not change the amount the charity receives, and the tip
        // is not included in the core donation amount set by `setAmount()`.
        $donation = $this->getTestDonation();
        $donation->setAmount('987.65');
        $donation->setCurrencyCode('GBP');
        $donation->setPsp('stripe');
        $donation->setTipAmount('10.00');
        $donation = $this->getRepo()->deriveFees($donation, 'visa', 'US');

        // £987.65 * 3.2%   = £ 31.60 (to 2 d.p.)
        // Fixed fee        = £  0.20
        // Total fee        = £ 31.80
        // Amount after fee = £955.85

        // Deduct tip + fee.
        $this->assertEquals(4_180, $donation->getAmountToDeductFractional());
        $this->assertEquals(95_585, $donation->getAmountForCharityFractional());
    }

    public function testStripeAmountForCharityWithTipAndAltFeeModel(): void
    {
        // N.B. tip to TBG should not change the amount the charity receives, and the tip
        // is not included in the core donation amount set by `setAmount()`.
        $donation = $this->getTestDonation();
        $donation->setAmount('987.65');
        $donation->setPsp('stripe');
        $donation->setTipAmount('10.00');
        $donation->getCampaign()->setFeePercentage(4.5);
        $donation = $this->getRepo()->deriveFees($donation);

        // £987.65 * 4.5%   = £ 44.44 (to 2 d.p.)
        // Fixed fee        = £  0.00
        // Total fee        = £ 44.44
        // Amount after fee = £943.21

        // Deduct tip + fee.
        $this->assertEquals(5_444, $donation->getAmountToDeductFractional());
        $this->assertEquals(94_321, $donation->getAmountForCharityFractional());
    }

    public function testStripeAmountForCharityWithTip(): void
    {
        // N.B. tip to TBG should not change the amount the charity receives, and the tip
        // is not included in the core donation amount set by `setAmount()`.
        $donation = $this->getTestDonation();
        $donation->setAmount('987.65');
        $donation->setCurrencyCode('GBP');
        $donation->setPsp('stripe');
        $donation->setTipAmount('10.00');
        $donation = $this->getRepo()->deriveFees($donation);

        // £987.65 * 1.5%   = £ 14.81 (to 2 d.p.)
        // Fixed fee        = £  0.20
        // Total fee        = £ 15.01
        // Amount after fee = £972.64

        // Deduct tip + fee.
        $this->assertEquals(2_501, $donation->getAmountToDeductFractional());
        $this->assertEquals(97_264, $donation->getAmountForCharityFractional());
    }

    public function testStripeAmountForCharityAndFeeVatWithTipAndVat(): void
    {
        // N.B. tip to TBG should not change the amount the charity receives, and the tip
        // is not included in the core donation amount set by `setAmount()`.
        $donation = $this->getTestDonation();
        $donation->setAmount('987.65');
        $donation->setCurrencyCode('GBP');
        $donation->setPsp('stripe');
        $donation->setTipAmount('10.00');

        // Get repo with 20% VAT enabled from now setting override.
        $donation = $this->getRepo(null, true)->deriveFees($donation);

        // £987.65 * 1.5%   = £ 14.81 (to 2 d.p.)
        // Fixed fee        = £  0.20
        // Total fee (net)  = £ 15.01
        // 20% VAT on fee   = £  3.00 (2 d.p)
        // Amount after fee = £969.64

        $this->assertEquals('15.01', $donation->getCharityFee());
        $this->assertEquals('3.00', $donation->getCharityFeeVat());
        // Deduct tip + fee inc. VAT.
        $this->assertEquals(2_801, $donation->getAmountToDeductFractional());
        $this->assertEquals(96_964, $donation->getAmountForCharityFractional());
    }

    public function testStripeAmountForCharityWithoutTip(): void
    {
        $donation = $this->getTestDonation();
        $donation->setAmount('987.65');
        $donation->setCurrencyCode('GBP');
        $donation->setPsp('stripe');
        $donation->setTipAmount('0.00');
        $donation = $this->getRepo()->deriveFees($donation);

        // £987.65 * 1.5%   = £ 14.81 (to 2 d.p.)
        // Fixed fee        = £  0.20
        // Total fee        = £ 15.01
        // Amount after fee = £972.64

        $this->assertEquals(1_501, $donation->getAmountToDeductFractional());
        $this->assertEquals(97_264, $donation->getAmountForCharityFractional());
    }

    public function testStripeAmountForCharityWithoutTipRoundingOnPointFive(): void
    {
        $donation = $this->getTestDonation();
        $donation->setPsp('stripe');
        $donation->setAmount('6.25');
<<<<<<< HEAD
        $donation->setCurrencyCode('GBP');
=======
        $donation->setTipAmount('0.00');
>>>>>>> 22337221
        $donation = $this->getRepo()->deriveFees($donation);

        // £6.25 * 1.5% = £ 0.19 (to 2 d.p. – following normal mathematical rounding from £0.075)
        // Fixed fee    = £ 0.20
        // Total fee    = £ 0.29
        // After fee    = £ 5.96
        $this->assertEquals(29, $donation->getAmountToDeductFractional());
        $this->assertEquals(596, $donation->getAmountForCharityFractional());
    }

    public function testReleaseMatchFundsSuccess(): void
    {
        $lockProphecy = $this->prophesize(LockInterface::class);
        $lockProphecy->acquire(false)->willReturn(true)->shouldBeCalledOnce();
        $lockProphecy->release()->shouldBeCalledOnce();

        $lockFactoryProphecy = $this->prophesize(LockFactory::class);
        $lockFactoryProphecy->createLock(Argument::type('string'))
            ->willReturn($lockProphecy->reveal())
            ->shouldBeCalledOnce();

        $matchingAdapterProphecy = $this->prophesize(Adapter::class);
        $matchingAdapterProphecy->runTransactionally(Argument::type('callable'))
            ->willReturn('0.00')
            ->shouldBeCalledOnce();

        $repo = $this->getRepo(
            null,
            false,
            null,
            $matchingAdapterProphecy,
            $lockFactoryProphecy,
        );

        $donation = $this->getTestDonation();
        $repo->releaseMatchFunds($donation);
    }

    public function testReleaseMatchFundsLockNotAcquired(): void
    {
        $lockProphecy = $this->prophesize(LockInterface::class);
        $lockProphecy->acquire(false)->willReturn(false)->shouldBeCalledOnce();
        $lockProphecy->release()->shouldNotBeCalled();

        $lockFactoryProphecy = $this->prophesize(LockFactory::class);
        $lockFactoryProphecy->createLock(Argument::type('string'))
            ->willReturn($lockProphecy->reveal())
            ->shouldBeCalledOnce();

        $matchingAdapterProphecy = $this->prophesize(Adapter::class);
        $matchingAdapterProphecy->runTransactionally(Argument::type('callable'))
            ->shouldNotBeCalled();

        $repo = $this->getRepo(
            null,
            false,
            null,
            $matchingAdapterProphecy,
            $lockFactoryProphecy,
        );

        $donation = $this->getTestDonation();
        $repo->releaseMatchFunds($donation);
    }

    public function testReleaseMatchFundsLockHitsAcquiringException(): void
    {
        $lockProphecy = $this->prophesize(LockInterface::class);
        $lockProphecy->acquire(false)
            ->willThrow(LockAcquiringException::class)
            ->shouldBeCalledOnce();
        $lockProphecy->release()->shouldNotBeCalled();

        $lockFactoryProphecy = $this->prophesize(LockFactory::class);
        $lockFactoryProphecy->createLock(Argument::type('string'))
            ->willReturn($lockProphecy->reveal())
            ->shouldBeCalledOnce();

        $matchingAdapterProphecy = $this->prophesize(Adapter::class);
        $matchingAdapterProphecy->runTransactionally(Argument::type('callable'))
            ->shouldNotBeCalled();

        $repo = $this->getRepo(
            null,
            false,
            null,
            $matchingAdapterProphecy,
            $lockFactoryProphecy,
        );

        $donation = $this->getTestDonation();
        $repo->releaseMatchFunds($donation);
    }

    /**
     * @param ObjectProphecy|null   $donationClientProphecy
     * @param bool                  $vatLive    Whether to override config with 20% VAT live from now.
     * @return DonationRepository
     * @throws \Exception
     */
    private function getRepo(
        ?ObjectProphecy $donationClientProphecy = null,
        bool $vatLive = false,
        ?ObjectProphecy $campaignRepoProphecy = null,
        ?ObjectProphecy $matchingAdapterProphecy = null,
        ?ObjectProphecy $lockFactoryProphecy = null,
    ): DonationRepository {
        if (!$donationClientProphecy) {
            $donationClientProphecy = $this->prophesize(Client\Donation::class);
        }

        $settings = $this->getAppInstance()->getContainer()->get('settings');
        if ($vatLive) {
            $settings['stripe']['fee']['vat_percentage_live'] = '20';
            $settings['stripe']['fee']['vat_percentage_old'] = '0';
            $settings['stripe']['fee']['vat_live_date'] = (new \DateTime())->format('c');
        }

        $entityManagerProphecy = $this->prophesize(EntityManagerInterface::class);
        $repo = new DonationRepository(
            $entityManagerProphecy->reveal(),
            new ClassMetadata(Donation::class),
        );
        $repo->setClient($donationClientProphecy->reveal());
        $repo->setLogger(new NullLogger());
        $repo->setSettings($settings);

        if ($campaignRepoProphecy) {
            $repo->setCampaignRepository($campaignRepoProphecy->reveal());
        }

        if ($matchingAdapterProphecy) {
            $repo->setMatchingAdapter($matchingAdapterProphecy->reveal());
        }

        if ($lockFactoryProphecy) {
            $repo->setLockFactory($lockFactoryProphecy->reveal());
        }

        return $repo;
    }
}<|MERGE_RESOLUTION|>--- conflicted
+++ resolved
@@ -127,11 +127,8 @@
         // is not included in the core donation amount set by `setAmount()`.
         $donation = $this->getTestDonation();
         $donation->setAmount('987.65');
-<<<<<<< HEAD
-        $donation->setCurrencyCode('GBP');
-=======
+        $donation->setCurrencyCode('GBP');
         $donation->setGiftAid(false);
->>>>>>> 22337221
         $donation->setPsp('enthuse');
         $donation->setTipAmount('10.00');
         $donation = $this->getRepo()->deriveFees($donation);
@@ -302,11 +299,8 @@
         $donation = $this->getTestDonation();
         $donation->setPsp('stripe');
         $donation->setAmount('6.25');
-<<<<<<< HEAD
-        $donation->setCurrencyCode('GBP');
-=======
         $donation->setTipAmount('0.00');
->>>>>>> 22337221
+        $donation->setCurrencyCode('GBP');
         $donation = $this->getRepo()->deriveFees($donation);
 
         // £6.25 * 1.5% = £ 0.19 (to 2 d.p. – following normal mathematical rounding from £0.075)
