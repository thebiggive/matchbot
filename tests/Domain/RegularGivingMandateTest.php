<?php

namespace MatchBot\Tests\Domain;

use MatchBot\Domain\Campaign;
use MatchBot\Domain\Currency;
use MatchBot\Domain\DayOfMonth;
use MatchBot\Domain\DomainException\RegularGivingCollectionEndPassed;
use MatchBot\Domain\DonationSequenceNumber;
use MatchBot\Domain\DonorAccount;
use MatchBot\Domain\DonorName;
use MatchBot\Domain\EmailAddress;
use MatchBot\Domain\Money;
use MatchBot\Domain\PersonId;
use MatchBot\Domain\RegularGivingMandate;
use MatchBot\Domain\Salesforce18Id;
use MatchBot\Domain\StripeCustomerId;
use MatchBot\Tests\TestCase;
use Ramsey\Uuid\Uuid;
use UnexpectedValueException;

class RegularGivingMandateTest extends TestCase
{
    /** @dataProvider nextPaymentDates */
    public function testExpectedNextPaymentDate(
        string $currentDateTime,
        int $configuredPaymentDay,
        string $expected
    ): void {
        $mandate = new RegularGivingMandate(
            PersonId::of(Uuid::NIL),
            Money::fromPoundsGBP(1),
            Salesforce18Id::ofCampaign('a01234567890123AAB'),
            Salesforce18Id::ofCharity('a01234567890123AAB'),
            false,
            DayOfMonth::of($configuredPaymentDay),
        );

        $currentLondonTimeStamp = (new \DateTimeImmutable(
            $currentDateTime,
        ))->setTimezone(new \DateTimeZone('Europe/London'));

        $this->assertEquals(
            new \DateTimeImmutable($expected),
            $mandate->firstPaymentDayAfter($currentLondonTimeStamp)
        );
    }

    /**
     * The First donation in a regular giving mandate will always be taken on-session, not pre-authorized
     */
    public function testCannotGeneratePreAuthorizedFirstDonation(): void
    {
        $mandate = new RegularGivingMandate(
            PersonId::of(Uuid::NIL),
            Money::fromPoundsGBP(1),
            Salesforce18Id::ofCampaign('a01234567890123AAB'),
            Salesforce18Id::ofCharity('a01234567890123AAB'),
            false,
            DayOfMonth::of(1),
        );

        $mandate->activate((new \DateTimeImmutable(
            '2024-08-23T17:30:00Z',
        ))->setTimezone(new \DateTimeZone('Europe/London')));

        $donor = $this->someDonor();

        $this->expectExceptionMessage('Cannot generate pre-authorized first donation');

        $mandate->createPreAuthorizedDonation(
            DonationSequenceNumber::of(1),
            $donor,
            $this->createStub(Campaign::class)
        );
    }

    public function testCannotMakeDonationForAfterCollectionEnd(): void
    {
        //arrange
        $campaignId = Salesforce18Id::ofCampaign('a01234567890123AAB');
        $mandate = new RegularGivingMandate(
            PersonId::of(Uuid::NIL),
            Money::fromPoundsGBP(1),
            $campaignId,
            Salesforce18Id::ofCharity('a01234567890123AAB'),
            false,
            DayOfMonth::of(2),
        );
        $mandate->activate((new \DateTimeImmutable('2020-01-01')));

        $campaign = TestCase::someCampaign(
            sfId: $campaignId,
            isRegularGiving: true,
            regularGivingCollectionEnd: new \DateTimeImmutable('2020-01-01'),
        );

        // assert
        $this->expectException(RegularGivingCollectionEndPassed::class);
        $this->expectExceptionMessage(
            'Cannot pre-authorize a donation for 2020-01-02, regular giving collections for campaign a01234567890123AAB end at 2020-01-01'
        );

        // act
        $mandate->createPreAuthorizedDonation(
            DonationSequenceNumber::of(2),
            $this->someDonor(),
            $campaign
        );
    }

    /**
     * Given a mandate activated on a certain date, when would each donation relating to that mandate be payable?
     *
     * @dataProvider expectedDonationPreAuth
     */
    public function testPaymentDateForDonationNumber(
        string $activationTime,
        int $dayOfMonth,
        int $sequenceNo,
        string $expected
    ): void {
        $mandate = new RegularGivingMandate(
            PersonId::of(Uuid::NIL),
            Money::fromPoundsGBP(1),
            Salesforce18Id::ofCampaign('a01234567890123AAB'),
            Salesforce18Id::ofCharity('a01234567890123AAB'),
            false,
            DayOfMonth::of($dayOfMonth),
        );

        $mandate->activate((new \DateTimeImmutable(
            $activationTime,
        ))->setTimezone(new \DateTimeZone('Europe/London')));

        $donor = $this->someDonor();

        $donation = $mandate->createPreAuthorizedDonation(
            DonationSequenceNumber::of($sequenceNo),
            $donor,
            $this->createStub(Campaign::class)
        );
        $this->assertEquals(
            (new \DateTimeImmutable(
                $expected,
            ))->setTimezone(new \DateTimeZone('Europe/London')),
            $donation->getPreAuthorizationDate()
        );
    }

    public function testItRendersApiModel(): void
    {
        $charity = TestCase::someCharity(salesforceId: Salesforce18Id::ofCharity('charity89012345678'));

        $mandate = new RegularGivingMandate(
            donorId: PersonId::of('2c2b4832-563c-11ef-96a4-07141f9e507e'),
            donationAmount: Money::fromPoundsGBP(500),
            dayOfMonth: DayOfMonth::of(12),
            campaignId: Salesforce18Id::ofCampaign('campaign9012345678'),
            charityId: Salesforce18Id::ofCharity(
                $charity->getSalesforceId() ?? throw new \Exception("sf id can't be null")
            ),
            giftAid: true,
        );

        $uuid = $mandate->getUuid();

        $now = new \DateTimeImmutable('2024-08-12', new \DateTimeZone('Europe/London'));

        $this->assertJsonStringEqualsJsonString(
            <<<JSON
                {
                  "id": "$uuid",
                  "donorId": "2c2b4832-563c-11ef-96a4-07141f9e507e",
                  "donationAmount": {
<<<<<<< HEAD
=======
                    "amountInPence": 50000,
                    "currency": "GBP"
                  },
                  "matchedAmount": {
>>>>>>> 834f7a34
                    "amountInPence": 50000,
                    "currency": "GBP"
                  },
                  "campaignId": "campaign9012345678",
                  "charityId": "charity89012345678",
                  "schedule": {
                    "type": "monthly",
                    "dayOfMonth": 12,
                    "activeFrom": null,
                    "expectedNextPaymentDate": "2024-09-12T06:00:00+01:00"
                  },
                  "charityName": "Charity Name",
                  "giftAid": true,
                  "status": "pending"
                }
            JSON,
            \json_encode($mandate->toFrontEndApiModel($charity, $now)),
        );
    }
    /** @dataProvider invalidRegularGivingAmounts */
    public function testItCannotBeTooSmallOrTooBig(int $pence, string $expectedMessage): void
    {
        $this->expectException(UnexpectedValueException::class);
        $this->expectExceptionMessage($expectedMessage);

        new RegularGivingMandate(
            donorId: PersonId::of('2c2b4832-563c-11ef-96a4-07141f9e507e'),
            donationAmount: Money::fromPence($pence, Currency::GBP),
            dayOfMonth: DayOfMonth::of(12),
            campaignId: Salesforce18Id::ofCampaign('campaign9012345678'),
            charityId: Salesforce18Id::ofCharity('charity09012345678'),
            giftAid: true,
        );
    }

    /** @return list<array{0: int, 1: string}> */
    public function invalidRegularGivingAmounts(): array
    {
        return [
            [99, 'Amount GBP 0.99 is out of allowed range GBP 1-GBP 500'],
            [500_01, 'Amount GBP 500.01 is out of allowed range GBP 1-GBP 500']
        ];
    }

    /** @return list<array{0: string, 1: int, 2: string}> */
    public function nextPaymentDates()
    {
        // Given a current DateTime, and a configured payment day, on what date do we expect the next payment to be
        // made?

        // We will assume that we have already taken any payment that we are entitled to take, so the earliest possible
        // expected next payment day is tomorrow.

        // cases:
        // Payment day is today. (not really a case as we don't count today as next)
        // Payment day is later this month. Means today's day number is < to configured number.
        // Payment day is next month. Today's day number is >= configured number.

        return [
            // current date, configured payment day, expected next payment day
            ['2024-08-23T17:30:00Z', 23, '2024-09-23T06:00:00+0100'],
            ['2024-12-23T17:30:00Z', 23, '2025-01-23T06:00:00+0000'], // TZ is +0 because its winter
            ['2024-08-22T17:30:00Z', 23, '2024-08-23T06:00:00+0100'],
        ];
    }

    /** @return list<array{0: string, 1: int, 2: int, 3: string}> */
    public function expectedDonationPreAuth(): array
    {
        return [
            // activationTime, dayOfMonth, sequenceNo, expected
            // E.g. If mandate is activated on August 23rd, payable on the 1st of each month, then the 2nd donation is
            // payable on September 1st.
            ['2024-08-23T17:30:00Z', 1, 2, '2024-09-01T06:00:00+0100'],
            ['2024-08-23T17:30:00Z', 1, 3, '2024-10-01T06:00:00+0100'],
            ['2024-08-23T17:30:00Z', 1, 4, '2024-11-01T06:00:00+0100'],

            ['2024-08-23T17:30:00Z', 23, 2, '2024-09-23T06:00:00+0100'],
            ['2024-08-23T17:30:00Z', 23, 3, '2024-10-23T06:00:00+0100'],
        ];
    }

    public function someDonor(): DonorAccount
    {
        $donor = new DonorAccount(
            null,
            EmailAddress::of('fred@example.com'),
            DonorName::of('FirstName', 'LastName'),
            StripeCustomerId::of('cus_1234'),
        );
        $donor->setHomePostcode('SW1A 1AA');
        $donor->setBillingPostcode('SW1A 1AA');
        $donor->setHomeAddressLine1('Address line 1');
        $donor->setBillingCountryCode('GB');

        return $donor;
    }
}<|MERGE_RESOLUTION|>--- conflicted
+++ resolved
@@ -154,7 +154,7 @@
 
         $mandate = new RegularGivingMandate(
             donorId: PersonId::of('2c2b4832-563c-11ef-96a4-07141f9e507e'),
-            donationAmount: Money::fromPoundsGBP(500),
+            amount: Money::fromPoundsGBP(500),
             dayOfMonth: DayOfMonth::of(12),
             campaignId: Salesforce18Id::ofCampaign('campaign9012345678'),
             charityId: Salesforce18Id::ofCharity(
@@ -173,13 +173,10 @@
                   "id": "$uuid",
                   "donorId": "2c2b4832-563c-11ef-96a4-07141f9e507e",
                   "donationAmount": {
-<<<<<<< HEAD
-=======
                     "amountInPence": 50000,
                     "currency": "GBP"
                   },
                   "matchedAmount": {
->>>>>>> 834f7a34
                     "amountInPence": 50000,
                     "currency": "GBP"
                   },
@@ -207,7 +204,7 @@
 
         new RegularGivingMandate(
             donorId: PersonId::of('2c2b4832-563c-11ef-96a4-07141f9e507e'),
-            donationAmount: Money::fromPence($pence, Currency::GBP),
+            amount: Money::fromPence($pence, Currency::GBP),
             dayOfMonth: DayOfMonth::of(12),
             campaignId: Salesforce18Id::ofCampaign('campaign9012345678'),
             charityId: Salesforce18Id::ofCharity('charity09012345678'),
