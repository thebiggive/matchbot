--- conflicted
+++ resolved
@@ -235,23 +235,10 @@
         \assert($simulatedNow instanceof \DateTimeImmutable);
 
         // assert
-<<<<<<< HEAD
         $busDispatchMethod = $busProphecy->dispatch(Argument::type(AbstractStateChanged::class))
             ->willReturn($dummyEnvelope);
         if ($shouldPush) {
             $busDispatchMethod->shouldBeCalledOnce();
-=======
-        $method = $donationClientProphecy->createOrUpdate(Argument::type(Donation::class));
-        if ($shouldPush) {
-            $method
-                ->shouldBeCalledOnce()
-                ->will(
-                /**
-                 * @param array{0: Donation} $args
-                 */
-                    fn (array $args) => Salesforce18Id::of($args[0]->getSalesforceId() ?? '123456789012345678')
-                );
->>>>>>> 32b0194b
         } else {
             $busDispatchMethod->shouldNotBeCalled();
         }
