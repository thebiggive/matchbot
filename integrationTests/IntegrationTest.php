<?php

namespace MatchBot\IntegrationTests;

use ArrayAccess;
use DI\Container;
use GuzzleHttp\Psr7\ServerRequest;
use Los\RateLimit\RateLimitMiddleware;
use MatchBot\Application\Assertion;
use MatchBot\Application\Messenger\DonationCreated;
use MatchBot\Application\Messenger\DonationUpdated;
use MatchBot\Domain\DonationRepository;
use MatchBot\Domain\Fund;
use MatchBot\Domain\Pledge;
use MatchBot\Domain\Salesforce18Id;
use MatchBot\Tests\TestData;
use PHPUnit\Framework\TestCase;
use Prophecy\Argument;
use Prophecy\PhpUnit\ProphecyTrait;
use Prophecy\Prophecy\ObjectProphecy;
use Psr\Container\ContainerInterface;
use Psr\Http\Message\ResponseInterface;
use Psr\Http\Message\ServerRequestInterface;
use Psr\Http\Server\MiddlewareInterface;
use Psr\Http\Server\RequestHandlerInterface;
use Random\Randomizer;
use Slim\App;
use Slim\Factory\AppFactory;
use Stripe\PaymentIntent;
use Stripe\StripeClient;
<<<<<<< HEAD
use Symfony\Component\Messenger\RoutableMessageBus;
=======
use Symfony\Component\RateLimiter\RateLimiterFactory;
use Symfony\Component\RateLimiter\Storage\InMemoryStorage;
>>>>>>> 32b0194b

abstract class IntegrationTest extends TestCase
{
    use ProphecyTrait;

    public static ?ContainerInterface $integrationTestContainer = null;
    public static ?App $app = null;

    public function setUp(): void
    {
        parent::setUp();

        $noOpMiddleware = new class implements MiddlewareInterface {
            public function process(
                ServerRequestInterface $request,
                RequestHandlerInterface $handler,
            ): ResponseInterface {
                return $handler->handle($request);
            }
        };

        $container = require __DIR__ . '/../bootstrap.php';
        IntegrationTest::setContainer($container);
        $container->set(RateLimitMiddleware::class, $noOpMiddleware);
        $container->set(\Psr\Log\LoggerInterface::class, new \Psr\Log\NullLogger());

        $settings = $container->get('settings');
        \assert(is_array($settings));
        $settings['apiClient'] = $this->fakeApiClientSettingsThatAlwaysThrow();
        $container->set('settings', $settings);

        $container->set(
            'donation-creation-rate-limiter-factory',
            new RateLimiterFactory(['id' => 'test', 'policy' => 'no_limit'], new InMemoryStorage())
        );


        AppFactory::setContainer($container);
        $app = AppFactory::create();

        $routes = require __DIR__ . '/../app/routes.php';
        $routes($app);

        self::setApp($app);
    }

    public static function setContainer(ContainerInterface $container): void
    {
        self::$integrationTestContainer = $container;
    }

    public static function setApp(App $app): void
    {
        self::$app = $app;
    }

    private function fakeApiClientSettingsThatAlwaysThrow(): array
    {
        return ['global' => new /** @implements ArrayAccess<string, never> */ class implements ArrayAccess {
            public function offsetExists(mixed $offset): bool
            {
                return true;
            }

            public function offsetGet(mixed $offset): never
            {
                throw new \Exception("Do not use real API client in tests");
            }

            public function offsetSet(mixed $offset, mixed $value): never
            {
                throw new \Exception("Do not use real API client in tests");
            }

            public function offsetUnset(mixed $offset): never
            {
                throw new \Exception("Do not use real API client in tests");
            }
        }];
    }

    /**
     * @throws \DI\DependencyException
     * @throws \DI\NotFoundException
     * @throws \MatchBot\Client\BadRequestException
     */
    public function setupFakeDonationClient(): void
    {
        $container = $this->getContainer();

        $donationClientProphecy = $this->prophesize(\MatchBot\Client\Donation::class);
<<<<<<< HEAD
        $donationClientProphecy->create(Argument::type(DonationCreated::class))->willReturn($this->randomString());
        $donationClientProphecy->put(Argument::type(DonationUpdated::class))->willReturn(true);
=======
        $donationClientProphecy->createOrUpdate(Argument::type(Donation::class))->will(
        /**
         * @param array{0: Donation} $args
         */            fn(array $args) => Salesforce18Id::of($args[0]->getSalesforceId() ?? $this->randomString())
        );
>>>>>>> 32b0194b

        $container->set(\MatchBot\Client\Donation::class, $donationClientProphecy->reveal());

        $donationRepo = $container->get(DonationRepository::class);
        $donationRepo->setClient($donationClientProphecy->reveal());
    }

    protected function getContainer(): Container
    {
        if (self::$integrationTestContainer === null) {
            throw new \Exception("Test container not set");
        }

        \assert(self::$integrationTestContainer instanceof \DI\Container);

        return self::$integrationTestContainer;
    }

    /**
     * @param class-string $name
     */
    protected function setInContainer(string $name, mixed $value): void
    {
        $container = $this->getContainer();

        $container->set($name, $value);
    }

    public function db(): \Doctrine\DBAL\Connection
    {
        return $this->getService(\Doctrine\ORM\EntityManagerInterface::class)->getConnection();
    }

    public function clearPreviousCampaignsCharitiesAndRelated(): void
    {
        $this->db()->executeStatement('DELETE FROM FundingWithdrawal');
        $this->db()->executeStatement('DELETE FROM Donation');
        $this->db()->executeStatement('DELETE FROM Campaign_CampaignFunding');
        $this->db()->executeStatement('DELETE FROM Campaign');
        $this->db()->executeStatement('DELETE FROM Charity');
    }

    /**
     * @return string Campaign ID
     */
    public function setupNewCampaign(): string
    {
        $campaignId = $this->randomString();
        $paymentIntentId = $this->randomString();

        $this->addFundedCampaignAndCharityToDB($campaignId);

        $stripePaymentIntent = new PaymentIntent($paymentIntentId);
        $stripePaymentIntent->client_secret = 'any string, doesnt affect test';
        $stripePaymentIntentsProphecy = $this->setUpFakeStripeClient();

        $stripePaymentIntentsProphecy->create(Argument::type('array'))
            ->willReturn($stripePaymentIntent);

        $container = $this->getContainer();

        $donationClientProphecy = $this->prophesize(\MatchBot\Client\Donation::class);
<<<<<<< HEAD
        $donationClientProphecy->create(Argument::type(DonationCreated::class))->willReturn($this->randomString());
        $donationClientProphecy->put(Argument::type(DonationUpdated::class))->willReturn(true);
=======
        $donationClientProphecy->createOrUpdate(Argument::type(Donation::class))->willReturn(
            Salesforce18Id::of($this->randomString())
        );
>>>>>>> 32b0194b

        $container->set(\MatchBot\Client\Donation::class, $donationClientProphecy->reveal());

        $donationRepo = $container->get(DonationRepository::class);
        $donationRepo->setClient($donationClientProphecy->reveal());
        return $campaignId;
    }

    /**
     * @param string $campaignSfId
     * @return array{charityId: int, campaignId: int}
     * @throws \Doctrine\DBAL\Exception
     *
     * @psalm-suppress MoreSpecificReturnType
     * @psalm-suppress LessSpecificReturnStatement
     */
    public function addCampaignAndCharityToDB(string $campaignSfId, bool $campaignOpen): array
    {
        $charityId = random_int(1000, 100000);
        $charitySfID = $this->randomString();
        $charityStripeId = $this->randomString();

        $db = $this->db();

        $nyd = '2023-01-01'; // specific date doesn't matter.
        $closeDate = $campaignOpen ? '2093-01-01' : '2023-01-02';

        $db->executeStatement(<<<EOF
            INSERT INTO Charity (id, name, salesforceId, salesforceLastPull, createdAt, updatedAt, stripeAccountId,
                     hmrcReferenceNumber, tbgClaimingGiftAid, tbgApprovedToClaimGiftAid, regulator, regulatorNumber) 
            VALUES ($charityId, 'Some Charity', '$charitySfID', '$nyd', '$nyd', '$nyd', '$charityStripeId',
                    null, 0, 0, null, null)
            EOF
        );

        $charityId = (int)$db->lastInsertId();

        $matched =  1;

        $db->executeStatement(<<<EOF
            INSERT INTO Campaign (charity_id, name, startDate, endDate, isMatched, salesforceId, salesforceLastPull,
                                  createdAt, updatedAt, currencyCode, feePercentage) 
            VALUES ('$charityId', 'some charity', '$nyd', '$closeDate', '$matched', '$campaignSfId', '$nyd',
                    '$nyd', '$nyd', 'GBP', 0)
            EOF
        );

        $campaignId = (int)$db->lastInsertId();

        return compact('charityId', 'campaignId');
    }

    /**
     * @param string $campaignSfId
     * @return array{charityId: int, campaignId: int, fundId: int, campaignFundingId: int}
     * @throws \Doctrine\DBAL\Exception
     * @psalm-suppress MoreSpecificReturnType
     * @psalm-suppress LessSpecificReturnStatement
     */
    public function addFundedCampaignAndCharityToDB(string $campaignSfId, int $fundWithAmountInPounds = 100_000): array
    {
        ['charityId' => $charityId, 'campaignId' => $campaignId] = $this->addCampaignAndCharityToDB(
            campaignSfId: $campaignSfId,
            campaignOpen: true,
        );
        ['fundId' => $fundId, 'campaignFundingId' => $campaignFundingId] =
            $this->addFunding($campaignId, $fundWithAmountInPounds, 1, Pledge::DISCRIMINATOR_VALUE);

        $compacted = compact('charityId', 'campaignId', 'fundId', 'campaignFundingId');
        Assertion::allInteger($compacted);

        return $compacted;
    }

    /**
     * @param 'championFund'|'pledge'|'unknownFund' $fundType
     * @return array{fundId: int, campaignFundingId: int}
     * @psalm-suppress MoreSpecificReturnType
     * @psalm-suppress LessSpecificReturnStatement
     */
    public function addFunding(
        int $campaignId,
        int $amountInPounds,
        int $allocationOrder,
        string $fundType = Fund::DISCRIMINATOR_VALUE,
    ): array {
        $db = $this->db();
        $fundSfID = $this->randomString();
        $nyd = '2023-01-01'; // specific date doesn't matter.

        $db->executeStatement(<<<SQL
            INSERT INTO Fund (name, salesforceId, salesforceLastPull, createdAt, updatedAt, fundType,
                              currencyCode) VALUES 
                ('Some test fund', '$fundSfID', '$nyd', '$nyd', '$nyd', '$fundType',
                 'GBP')
        SQL
        );

        $fundId = (int)$db->lastInsertId();

        $db->executeStatement(<<<SQL
            INSERT INTO CampaignFunding (fund_id, amount, amountAvailable, allocationOrder, createdAt, updatedAt,
                                         currencyCode) VALUES 
                    ($fundId, $amountInPounds, $amountInPounds, $allocationOrder, '$nyd', '$nyd',
                     'GBP')
        SQL
        );

        $campaignFundingId = (int)$db->lastInsertId();

        $db->executeStatement(<<<SQL
         INSERT INTO Campaign_CampaignFunding (campaignfunding_id, campaign_id)
         VALUES ($campaignFundingId, $campaignId);
        SQL
        );

        return compact('fundId', 'campaignFundingId');
    }

    /**
     * @return ObjectProphecy<\Stripe\Service\PaymentIntentService>
     */
    public function setUpFakeStripeClient(): ObjectProphecy
    {
        $stripePaymentIntentsProphecy = $this->prophesize(\Stripe\Service\PaymentIntentService::class);

        $fakeStripeClient = $this->fakeStripeClient(
            $this->prophesize(\Stripe\Service\PaymentMethodService::class),
            $this->prophesize(\Stripe\Service\CustomerService::class),
            $stripePaymentIntentsProphecy,
        );

        $container = $this->getContainer();
        $container->set(StripeClient::class, $fakeStripeClient);
        return $stripePaymentIntentsProphecy;
    }

    public function randomString(): string
    {
        $randomString = (new Randomizer())->getBytesFromString('abcdef01234567890', 18);

        \assert(is_string($randomString)); // not sure why Psalm said it was mixed.

        return $randomString;
    }

    protected function getApp(): App
    {
        if (self::$app === null) {
            throw new \Exception("Test app not set");
        }
        return self::$app;
    }

    /**
     * @template T
     * @param class-string<T> $name
     * @return T
     */
    public function getService(string $name): mixed
    {
        $service = $this->getContainer()->get($name);
        $this->assertInstanceOf($name, $service);

        return $service;
    }

    /**
     * Used in the past, maybe useful again, so
     * @psalm-suppress PossiblyUnusedMethod
     */
    public function getServiceByName(string $name): mixed
    {
        return $this->getContainer()->get($name);
    }

    /**
     * @psalm-suppress UndefinedPropertyAssignment - StripeClient does declare the properties via docblock, not sure
     * Psalm doesn't see them as defined.
     */
    public function fakeStripeClient(
        ObjectProphecy $stripePaymentMethodServiceProphecy,
        ObjectProphecy $stripeCustomerServiceProphecy,
        ObjectProphecy $stripePaymentIntents,
    ): StripeClient {
        $fakeStripeClient = $this->createStub(StripeClient::class);

        // Suppressing deprecation warnings with `@` for creation of dynamic properties. Will crash in PHP 9, we can
        // deal with it then if the code is still there.
        @$fakeStripeClient->paymentMethods = $stripePaymentMethodServiceProphecy->reveal();
        @$fakeStripeClient->customers = $stripeCustomerServiceProphecy->reveal();
        @$fakeStripeClient->paymentIntents = $stripePaymentIntents->reveal();

        return $fakeStripeClient;
    }

    protected function createDonation(
        int $tipAmount = 0,
        bool $withPremadeCampaign = true,
        ?string $campaignSfID = null,
        int $amountInPounds = 100,
    ): ResponseInterface {
        $campaignId = $campaignSfID ?? $this->randomString();
        $paymentIntentId = $this->randomString();

        if ($withPremadeCampaign) {
            $this->addFundedCampaignAndCharityToDB($campaignId);
        } // else application will attempt to pull campaign and charity from SF.

        $stripePaymentIntent = new PaymentIntent($paymentIntentId);
        $stripePaymentIntent->client_secret = 'any string, doesnt affect test';
        $stripePaymentIntentsProphecy = $this->setUpFakeStripeClient();

        $stripePaymentIntentsProphecy->create(Argument::type('array'))
            ->willReturn($stripePaymentIntent);

        $container = $this->getContainer();

        $donationClientProphecy = $this->prophesize(\MatchBot\Client\Donation::class);
<<<<<<< HEAD
        $donationClientProphecy->create(Argument::type(DonationCreated::class))->willReturn($this->randomString());
        $donationClientProphecy->put(Argument::type(DonationUpdated::class))->willReturn(true);
=======
        $donationClientProphecy->createOrUpdate(Argument::type(Donation::class))->willReturn(
            Salesforce18Id::of($this->randomString())
        );
>>>>>>> 32b0194b

        $container->set(\MatchBot\Client\Donation::class, $donationClientProphecy->reveal());

        $donationRepo = $container->get(DonationRepository::class);
        $donationRepo->setClient($donationClientProphecy->reveal());

        return $this->getApp()->handle(
            new ServerRequest(
                'POST',
                TestData\Identity::getTestPersonNewDonationEndpoint(),
                headers: [
                    'X-Tbg-Auth' => TestData\Identity::getTestIdentityTokenComplete(),
                ],
                // The Symfony Serializer will throw an exception if the JSON document doesn't include all the required
                // constructor params of DonationCreate
                body: <<<EOF
                {
                    "currencyCode": "GBP",
                    "donationAmount": "{$amountInPounds}",
                    "projectId": "$campaignId",
                    "psp": "stripe",
                    "pspCustomerId": "cus_aaaaaaaaaaaa11",
                    "tipAmount": $tipAmount
                }
            EOF,
                serverParams: ['REMOTE_ADDR' => '127.0.0.1']
            )
        );
    }
}<|MERGE_RESOLUTION|>--- conflicted
+++ resolved
@@ -9,6 +9,7 @@
 use MatchBot\Application\Assertion;
 use MatchBot\Application\Messenger\DonationCreated;
 use MatchBot\Application\Messenger\DonationUpdated;
+use MatchBot\Domain\Donation;
 use MatchBot\Domain\DonationRepository;
 use MatchBot\Domain\Fund;
 use MatchBot\Domain\Pledge;
@@ -28,12 +29,8 @@
 use Slim\Factory\AppFactory;
 use Stripe\PaymentIntent;
 use Stripe\StripeClient;
-<<<<<<< HEAD
-use Symfony\Component\Messenger\RoutableMessageBus;
-=======
 use Symfony\Component\RateLimiter\RateLimiterFactory;
 use Symfony\Component\RateLimiter\Storage\InMemoryStorage;
->>>>>>> 32b0194b
 
 abstract class IntegrationTest extends TestCase
 {
@@ -125,16 +122,11 @@
         $container = $this->getContainer();
 
         $donationClientProphecy = $this->prophesize(\MatchBot\Client\Donation::class);
-<<<<<<< HEAD
-        $donationClientProphecy->create(Argument::type(DonationCreated::class))->willReturn($this->randomString());
-        $donationClientProphecy->put(Argument::type(DonationUpdated::class))->willReturn(true);
-=======
-        $donationClientProphecy->createOrUpdate(Argument::type(Donation::class))->will(
+        $donationClientProphecy->createOrUpdate(Argument::type(DonationCreated::class))->will(
         /**
          * @param array{0: Donation} $args
          */            fn(array $args) => Salesforce18Id::of($args[0]->getSalesforceId() ?? $this->randomString())
         );
->>>>>>> 32b0194b
 
         $container->set(\MatchBot\Client\Donation::class, $donationClientProphecy->reveal());
 
@@ -197,14 +189,9 @@
         $container = $this->getContainer();
 
         $donationClientProphecy = $this->prophesize(\MatchBot\Client\Donation::class);
-<<<<<<< HEAD
-        $donationClientProphecy->create(Argument::type(DonationCreated::class))->willReturn($this->randomString());
-        $donationClientProphecy->put(Argument::type(DonationUpdated::class))->willReturn(true);
-=======
         $donationClientProphecy->createOrUpdate(Argument::type(Donation::class))->willReturn(
             Salesforce18Id::of($this->randomString())
         );
->>>>>>> 32b0194b
 
         $container->set(\MatchBot\Client\Donation::class, $donationClientProphecy->reveal());
 
@@ -424,14 +411,9 @@
         $container = $this->getContainer();
 
         $donationClientProphecy = $this->prophesize(\MatchBot\Client\Donation::class);
-<<<<<<< HEAD
-        $donationClientProphecy->create(Argument::type(DonationCreated::class))->willReturn($this->randomString());
-        $donationClientProphecy->put(Argument::type(DonationUpdated::class))->willReturn(true);
-=======
         $donationClientProphecy->createOrUpdate(Argument::type(Donation::class))->willReturn(
             Salesforce18Id::of($this->randomString())
         );
->>>>>>> 32b0194b
 
         $container->set(\MatchBot\Client\Donation::class, $donationClientProphecy->reveal());
 
