<?php

declare(strict_types=1);

namespace MatchBot\Application\Fees;

use JetBrains\PhpStorm\Pure;

class Calculator
{
    /** @var string[]   EU + GB ISO 3166-1 alpha-2 country codes */
    private array $euISOs = [
        'AT', 'BE', 'BG', 'CY', 'CZ', 'DK', 'EE',
        'FI', 'FR', 'DE', 'GR', 'HU', 'IE', 'IT',
        'LV', 'LT', 'LU', 'MT', 'NL', 'NO', 'PL',
        'PT', 'RO', 'RU', 'SI', 'SK', 'ES', 'SE',
        'CH', 'GB',
    ];

    private array $pspFeeSettings;

    public function __construct(
        array $settings,
        string $psp,
        private ?string $cardBrand,
        private ?string $cardCountry,
        private string $amount,
        private string $currencyCode,
        private bool $hasGiftAid,
        private ?float $feePercentageOverride = null,
    ) {
        $this->pspFeeSettings = $settings[$psp]['fee'];
    }

    #[Pure] public function getCoreFee(): string
    {
        $giftAidFee = '0.00';
<<<<<<< HEAD

        $code = strtoupper($this->currencyCode); // Just in case (Stripe use lowercase internally).
        if (array_key_exists($code, $this->pspFeeSettings['fixed'])) {
            $feeAmountFixed = $this->pspFeeSettings['fixed'][$code];
        } else {
            $feeAmountFixed = $this->pspFeeSettings['fixed']['default'];
        }

        $feeRatio = bcdiv($this->pspFeeSettings['main_percentage_standard'], '100', 3);

        if (
            isset($this->pspFeeSettings['main_percentage_amex_or_non_uk_eu']) &&
            ($this->cardBrand === 'amex' || !$this->isEU($this->cardCountry))
        ) {
            $feeRatio = bcdiv($this->pspFeeSettings['main_percentage_amex_or_non_uk_eu'], '100', 3);
        }

        if ($this->hasGiftAid) {
            $giftAidFee = bcmul(
                bcdiv($this->pspFeeSettings['gift_aid_percentage'], '100', 3),
                $this->amount,
                3,
            );
=======
        $feeAmountFixed = '0.00';

        if ($this->feePercentageOverride === null) {
            // Standard, dynamic fee model. Typically includes fixed amount. Historically may include
            // a fee on Gift Aid. May vary by card type & country.
            $feeAmountFixed = $this->pspFeeSettings['fixed'];
            $feeRatio = bcdiv($this->pspFeeSettings['main_percentage_standard'], '100', 3);
            if (
                isset($this->pspFeeSettings['main_percentage_amex_or_non_uk_eu']) &&
                ($this->cardBrand === 'amex' || !$this->isEU($this->cardCountry))
            ) {
                $feeRatio = bcdiv($this->pspFeeSettings['main_percentage_amex_or_non_uk_eu'], '100', 3);
            }

            if ($this->hasGiftAid) {
                $giftAidFee = bcmul(
                    bcdiv($this->pspFeeSettings['gift_aid_percentage'], '100', 3),
                    $this->amount,
                    3,
                );
            }
        } else {
            // Alternative fixed % model. `$giftAidFee` and `$feeAmountFixed` remain zero.
            $feeRatio = bcdiv((string)$this->feePercentageOverride, '100', 3);
>>>>>>> 22337221
        }

        // bcmath truncates values beyond the scale it's working at, so to get x.x% and round
        // in the normal mathematical way we need to start with 3 d.p. scale and round with a
        // workaround.
        $feeAmountFromPercentageComponent = $this->roundAmount(
            bcmul($this->amount, $feeRatio, 3)
        );

        // Charity fee calculated as:
        // Fixed fee amount + proportion of base donation amount + Gift Aid fee (for Stripe this is £0.00)
        return $this->roundAmount(
            bcadd(bcadd($feeAmountFixed, $feeAmountFromPercentageComponent, 3), $giftAidFee, 3)
        );
    }

    public function getFeeVat(): string
    {
        if (empty($this->pspFeeSettings['vat_live_date'])) {
            return '0'; // VAT does not apply to the current PSP's fees.
        }

        $switchDate = new \DateTime($this->pspFeeSettings['vat_live_date']);
        if (new \DateTime('now') >= $switchDate) {
            $vatPercentage = $this->pspFeeSettings['vat_percentage_live'];
        } else {
            $vatPercentage = $this->pspFeeSettings['vat_percentage_old'];
        }

        $vatRatio = bcdiv($vatPercentage, '100', 3);

        return $this->roundAmount(bcmul($vatRatio, $this->getCoreFee(), 3));
    }

    /**
     * Takes a bcmath string amount with 3 or more decimal places and rounds to
     * 2 places, with 0.005 rounding up and below rounding down.
     *
     * @param string $amount    Simplified from https://stackoverflow.com/a/51390451/2803757 for
     *                          fixed scale and only positive inputs.
     * @return string
     */
    #[Pure] private function roundAmount(string $amount): string
    {
        $e = '1000'; // Base 10 ^ 3

        return bcdiv(bcadd(bcmul($amount, $e, 0), '5'), $e, 2);
    }

    /**
     * @param string|null   $cardCountry    ISO 3166-1 alpha-2 country code, or null.
     * @return bool Whether the charge was made using an EU card
     */
    #[Pure] private function isEU(?string $cardCountry): bool
    {
        if ($cardCountry === null) {
            return true; // Default to 1.5% calculation if card country is not known yet.
        }

        return in_array($cardCountry, $this->euISOs, true);
    }
}<|MERGE_RESOLUTION|>--- conflicted
+++ resolved
@@ -35,37 +35,19 @@
     #[Pure] public function getCoreFee(): string
     {
         $giftAidFee = '0.00';
-<<<<<<< HEAD
-
-        $code = strtoupper($this->currencyCode); // Just in case (Stripe use lowercase internally).
-        if (array_key_exists($code, $this->pspFeeSettings['fixed'])) {
-            $feeAmountFixed = $this->pspFeeSettings['fixed'][$code];
-        } else {
-            $feeAmountFixed = $this->pspFeeSettings['fixed']['default'];
-        }
-
-        $feeRatio = bcdiv($this->pspFeeSettings['main_percentage_standard'], '100', 3);
-
-        if (
-            isset($this->pspFeeSettings['main_percentage_amex_or_non_uk_eu']) &&
-            ($this->cardBrand === 'amex' || !$this->isEU($this->cardCountry))
-        ) {
-            $feeRatio = bcdiv($this->pspFeeSettings['main_percentage_amex_or_non_uk_eu'], '100', 3);
-        }
-
-        if ($this->hasGiftAid) {
-            $giftAidFee = bcmul(
-                bcdiv($this->pspFeeSettings['gift_aid_percentage'], '100', 3),
-                $this->amount,
-                3,
-            );
-=======
         $feeAmountFixed = '0.00';
 
         if ($this->feePercentageOverride === null) {
             // Standard, dynamic fee model. Typically includes fixed amount. Historically may include
             // a fee on Gift Aid. May vary by card type & country.
-            $feeAmountFixed = $this->pspFeeSettings['fixed'];
+
+            $currencyCode = strtoupper($this->currencyCode); // Just in case (Stripe use lowercase internally).
+            if (array_key_exists($currencyCode, $this->pspFeeSettings['fixed'])) {
+                $feeAmountFixed = $this->pspFeeSettings['fixed'][$currencyCode];
+            } else {
+                $feeAmountFixed = $this->pspFeeSettings['fixed']['default'];
+            }
+
             $feeRatio = bcdiv($this->pspFeeSettings['main_percentage_standard'], '100', 3);
             if (
                 isset($this->pspFeeSettings['main_percentage_amex_or_non_uk_eu']) &&
@@ -84,7 +66,6 @@
         } else {
             // Alternative fixed % model. `$giftAidFee` and `$feeAmountFixed` remain zero.
             $feeRatio = bcdiv((string)$this->feePercentageOverride, '100', 3);
->>>>>>> 22337221
         }
 
         // bcmath truncates values beyond the scale it's working at, so to get x.x% and round
