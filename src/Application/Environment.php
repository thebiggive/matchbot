<?php

namespace MatchBot\Application;

enum Environment
{
    case Production;
    case Staging;
    case Regression;
    case Local;
    case Test;

    public static function current(): self
    {
        $env = getenv('APP_ENV');
        if ($env === false) {
            throw new \RuntimeException('APP_ENV environment variable required');
        }

        return self::fromAppEnv($env);
    }

    public static function fromAppEnv(string $name): self
    {
        return match ($name) {
            'production' => self::Production,
            'staging' => self::Staging,
            'regression' => self::Regression,
            'local' => self::Local,
            'test' => self::Test,
            default => throw new \Exception("Unknown environment \"$name\""),
        };
    }

    public function toLower(): string
    {
        return strtolower($this->name);
    }

    public function isProduction(): bool
    {
        return match ($this) {
            // listing all cases in case we ever have multiple defined production envs.
            self::Production => true,
            self::Regression => false,
            self::Staging => false,
            self::Local => false,
            self::Test => false,
        };
    }

    public function publicDonateURLPrefix(): string
    {
        return match ($this) {
            self::Production => 'https://donate.biggive.org/',
            self::Regression => 'https://donate-regression.thebiggivetest.org.uk/',
            self::Staging => 'https://donate-staging.thebiggivetest.org.uk/',
            self::Local => 'http://localhost:4200/',
            self::Test => 'http://example.com/',
        };
    }

    public function isFeatureEnabledRegularGiving(): bool
    {
        return true;
    }
<<<<<<< HEAD

    /**
     * @phpstan-ignore return.tooWideBool
     */
    public function isFeatureEnabledRegularGivingPaymentFailureNotification(): bool
    {
        return match ($this) {
            self::Production => true,
            self::Regression => true,
            self::Staging => true,
            self::Local => true,
            self::Test => true,
        };
    }
=======
>>>>>>> d43aa3a6
}<|MERGE_RESOLUTION|>--- conflicted
+++ resolved
@@ -64,21 +64,4 @@
     {
         return true;
     }
-<<<<<<< HEAD
-
-    /**
-     * @phpstan-ignore return.tooWideBool
-     */
-    public function isFeatureEnabledRegularGivingPaymentFailureNotification(): bool
-    {
-        return match ($this) {
-            self::Production => true,
-            self::Regression => true,
-            self::Staging => true,
-            self::Local => true,
-            self::Test => true,
-        };
-    }
-=======
->>>>>>> d43aa3a6
 }