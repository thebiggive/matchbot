<?php

declare(strict_types=1);

namespace MatchBot\Application\Actions\Hooks;

use Doctrine\ORM\EntityManagerInterface;
use MatchBot\Application\Actions\ActionPayload;
use MatchBot\Domain\Donation;
use MatchBot\Domain\DonationRepository;
use Psr\Container\ContainerInterface;
use Psr\Http\Message\ResponseInterface as Response;
use Psr\Log\LoggerInterface;
use Stripe\Charge;
use Stripe\Dispute;
use Stripe\Event;
use Stripe\StripeClient;

/**
 * Handle charge.succeeded, charge.refunded and charge.dispute.closed events from a Stripe Direct webhook.
 *
 * @return Response
 */
class StripeChargeUpdate extends Stripe
{
    public function __construct(
        protected DonationRepository $donationRepository,
        protected EntityManagerInterface $entityManager,
        protected StripeClient $stripeClient,
        ContainerInterface $container,
        LoggerInterface $logger,
    ) {
        parent::__construct($container, $logger);
    }

    /**
     * @return Response
     */
    protected function action(): Response
    {
        $validationErrorResponse = $this->prepareEvent(
            $this->request,
            $this->stripeSettings['accountWebhookSecret'],
            false,
        );

        if ($validationErrorResponse !== null) {
            return $validationErrorResponse;
        }

        $this->logger->info(sprintf('Received Stripe account event type "%s"', $this->event->type));

        switch ($this->event->type) {
            case 'charge.dispute.closed':
                return $this->handleChargeDisputeClosed($this->event);
            case 'charge.refunded':
                return $this->handleChargeRefunded($this->event);
            case 'charge.succeeded':
                return $this->handleChargeSucceeded($this->event);
            default:
                $this->logger->warning(sprintf('Unsupported event type "%s"', $this->event->type));
                return $this->respond(new ActionPayload(204));
        }
    }

    private function handleChargeSucceeded(Event $event): Response
    {
        /** @var Charge $charge */
        $charge = $event->data->object;

        $intentId = $charge->payment_intent;

        /** @var Donation $donation */
        $donation = $this->donationRepository->findOneBy(['transactionId' => $intentId]);

        if (!$donation) {
            $this->logger->notice(sprintf('Donation not found with Payment Intent ID %s', $intentId));
            return $this->respond(new ActionPayload(204));
        }

        // For now we support the happy success path,
        // as this is the only event type we're handling right now,
        // convert status to the one SF uses.
        if ($charge->status === 'succeeded') {
            $donation->setChargeId($charge->id);
            $donation->setTransferId($charge->transfer);
<<<<<<< HEAD

            $this->logger->info(sprintf(
                'Donation %s Stripe charge raw collected time was %s',
                $donation->getUuid(),
                $charge->created,
            ));

=======
>>>>>>> cb875685
            $donation->setDonationStatus('Collected');

            // To give *simulated* webhooks, for Donation API-only load tests, an easy way to complete
            // without crashing, we support skipping the original fee derivation by omitting
            // `balance_transaction`. Real stripe charge.succeeded webhooks should always have
            // an associated Balance Transaction.
            if (!empty($charge->balance_transaction)) {
                $originalFeeFractional = $this->getOriginalFeeFractional(
                    $charge->balance_transaction,
                    $donation->getCurrencyCode(),
                );
                $donation->setOriginalPspFeeFractional($originalFeeFractional);
            }

            $this->logger->info(sprintf(
                'Set donation %s Collected based on hook for charge ID %s',
                $donation->getUuid(),
                $charge->id,
            ));
        } else {
            $this->logger->error(sprintf(
                'Ignoring unsupported status %s for donation %s on charge ID %s',
                $charge->status,
                $donation->getUuid(),
                $charge->id,
            ));
            return $this->validationError(sprintf('Unsupported Status "%s"', $charge->status));
        }

        $this->entityManager->persist($donation);

        // We log if this fails but don't worry the webhook-sending payment client
        // about it. We'll re-try sending the updated status to Salesforce in a future
        // batch sync.
        $this->donationRepository->push($donation, false); // Attempt immediate sync to Salesforce

        return $this->respondWithData($charge);
    }

    /**
     * Treats closed lost disputes like a refund. Ignores closed won disputes (except an info
     * log) but acks the webhook with an HTTP 204.
     *
     * @link https://stripe.com/docs/issuing/purchases/disputes
     */
    private function handleChargeDisputeClosed(Event $event): Response
    {
        /** @var Dispute $dispute */
        $dispute = $event->data->object;

        $intentId = $dispute->payment_intent;

        if ($dispute->status !== 'lost') {
            $this->logger->info(sprintf(
                'Dispute %s (reason: %s) closure for Payment Intent ID %s ignored as no updates needed for status %s',
                $dispute->id,
                $dispute->reason,
                $intentId,
                $dispute->status,
            ));
            return $this->respond(new ActionPayload(204));
        }

        /** @var Donation $donation */
        $donation = $this->donationRepository->findOneBy(['transactionId' => $intentId]);

        if (!$donation) {
            $this->logger->notice(sprintf('Donation not found with Payment Intent ID %s', $intentId));
            return $this->respond(new ActionPayload(204));
        }

        if ($donation->getAmountFractionalIncTip() !== $dispute->amount) {
            $this->logger->error(sprintf(
                'Skipping unexpected dispute lost amount %s pence for donation %s based on Payment Intent ID %s',
                $dispute->amount, // int: pence / cents.
                $donation->getUuid(),
                $intentId,
            ));
            return $this->respond(new ActionPayload(204));
        }

        $this->logger->info(sprintf(
            'Marking donation %s refunded based on dispute %s (reason: %s) for Payment Intent ID %s',
            $donation->getUuid(),
            $dispute->id,
            $dispute->reason,
            $intentId,
        ));

        $donation->setDonationStatus('Refunded');
        $this->doPostMarkRefundedUpdates($donation, true);

        return $this->respondWithData($event->data->object);
    }

    private function handleChargeRefunded(Event $event): Response
    {
        $chargeId = $event->data->object->id;
        $amountRefunded = $event->data->object->amount_refunded; // int: pence.

        /** @var Donation $donation */
        $donation = $this->donationRepository->findOneBy(['chargeId' => $chargeId]);

        if (!$donation) {
            $this->logger->notice(sprintf('Donation not found with Charge ID %s', $chargeId));
            return $this->respond(new ActionPayload(204));
        }

        $isTipRefund = $donation->getTipAmountFractional() === $amountRefunded;
        $isFullRefund = $donation->getAmountFractionalIncTip() === $amountRefunded;

        // Available status' (pending, succeeded, failed, canceled),
        // see: https://stripe.com/docs/api/refunds/object.
        // For now we support the successful refund path (inc. partial refund IF it's for the tip amount),
        // converting status to the one MatchBot + SF use.
        if ($event->data->object->status !== 'succeeded') {
            return $this->validationError(sprintf('Unsupported Status "%s"', $event->data->object->status));
        }

        if ($isTipRefund) {
            $this->logger->info(sprintf(
                'Setting donation %s tip amount to £0 based on charge ID %s',
                $donation->getUuid(),
                $chargeId,
            ));
            $donation->setTipAmount('0.00');
        } elseif ($isFullRefund) {
            $this->logger->info(sprintf(
                'Marking donation %s refunded based on charge ID %s',
                $donation->getUuid(),
                $chargeId,
            ));
            $donation->setDonationStatus('Refunded');
        } else {
            $this->logger->error(sprintf(
                'Skipping unexpected partial non-tip refund amount %s pence for donation %s based on charge ID %s',
                $amountRefunded,
                $donation->getUuid(),
                $event->data->object->id,
            ));
            return $this->respond(new ActionPayload(204));
        }

        $this->doPostMarkRefundedUpdates($donation, $isFullRefund);

        return $this->respondWithData($event->data->object);
    }

    private function getOriginalFeeFractional(string $balanceTransactionId, string $expectedCurrencyCode): int
    {
        $txn = $this->stripeClient->balanceTransactions->retrieve($balanceTransactionId);

        if (count($txn->fee_details) !== 1) {
            $this->logger->warning(sprintf(
                'StripeChargeUpdate::getFee: Unexpected composite fee with %d parts: %s',
                count($txn->fee_details),
                json_encode($txn->fee_details),
            ));
        }

        if ($txn->fee_details[0]->currency !== strtolower($expectedCurrencyCode)) {
            // `fee` should presumably still be in parent account's currency, so don't bail out.
            $this->logger->warning(sprintf(
                'StripeChargeUpdate::getFee: Unexpected fee currency %s',
                $txn->fee_details[0]->currency,
            ));
        }

        if ($txn->fee_details[0]->type !== 'stripe_fee') {
            $this->logger->warning(sprintf(
                'StripeChargeUpdate::getFee: Unexpected type %s',
                $txn->fee_details[0]->type,
            ));
        }

        return $txn->fee;
    }

    /**
     * Called after updates set a donation status to Refunded *or* clear its tip amount
     * after a partial tip refund.
     */
    private function doPostMarkRefundedUpdates(Donation $donation, bool $isFullRefundOrLostDispute): void
    {
        $this->entityManager->persist($donation);
        $this->entityManager->flush();

        // Release match funds only if the donation was matched and
        // the refunded amount is equal to the local txn amount.
        if (
            $isFullRefundOrLostDispute &&
            $donation->isReversed() &&
            $donation->getCampaign()->isMatched()
        ) {
            $this->donationRepository->releaseMatchFunds($donation);
        }

        $this->donationRepository->push($donation, false); // Attempt immediate sync to Salesforce
    }
}<|MERGE_RESOLUTION|>--- conflicted
+++ resolved
@@ -84,7 +84,6 @@
         if ($charge->status === 'succeeded') {
             $donation->setChargeId($charge->id);
             $donation->setTransferId($charge->transfer);
-<<<<<<< HEAD
 
             $this->logger->info(sprintf(
                 'Donation %s Stripe charge raw collected time was %s',
@@ -92,8 +91,6 @@
                 $charge->created,
             ));
 
-=======
->>>>>>> cb875685
             $donation->setDonationStatus('Collected');
 
             // To give *simulated* webhooks, for Donation API-only load tests, an easy way to complete
