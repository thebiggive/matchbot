--- conflicted
+++ resolved
@@ -65,15 +65,7 @@
         if ($event instanceof Event) {
             switch ($event->type) {
                 case 'charge.succeeded':
-<<<<<<< HEAD
-                    $this->handleChargeSucceeded($event);
-                    break;
-                case 'payout.paid':
-                    $this->handlePayoutPaid($event);
-                    break;
-=======
                     return $this->handleChargeSucceeded($event);
->>>>>>> e3a7dc24
                 default:
                     $this->logger->info('Unsupported Action');
                     return $this->respond(new ActionPayload(204));
