<?php

declare(strict_types=1);

namespace MatchBot\Application\Actions\Hooks;

use Assert\Assertion;
use DateTimeImmutable;
use Doctrine\ORM\EntityManagerInterface;
use MatchBot\Application\Actions\ActionPayload;
<<<<<<< HEAD
use MatchBot\Application\Messenger\DonationUpdated;
=======
>>>>>>> 32b0194b
use MatchBot\Application\Notifier\StripeChatterInterface;
use MatchBot\Domain\Currency;
use MatchBot\Domain\Donation;
use MatchBot\Domain\DonationFundsNotifier;
use MatchBot\Domain\DonationRepository;
use MatchBot\Domain\DonationStatus;
use MatchBot\Domain\DonorAccountRepository;
use MatchBot\Domain\Money;
use MatchBot\Domain\StripeCustomerId;
use Psr\Container\ContainerInterface;
use Psr\Http\Message\ResponseInterface as Response;
use Psr\Http\Message\ServerRequestInterface as Request;
use Psr\Log\LoggerInterface;
use Stripe\Card;
use Stripe\Charge;
use Stripe\Dispute;
use Stripe\Event;
use Stripe\PaymentIntent;
use Stripe\StripeClient;
<<<<<<< HEAD
use Symfony\Component\Messenger\Envelope;
use Symfony\Component\Messenger\RoutableMessageBus;
=======
>>>>>>> 32b0194b
use Symfony\Component\Notifier\Bridge\Slack\Block\SlackHeaderBlock;
use Symfony\Component\Notifier\Bridge\Slack\Block\SlackSectionBlock;
use Symfony\Component\Notifier\Bridge\Slack\SlackOptions;
use Symfony\Component\Notifier\ChatterInterface;
use Symfony\Component\Notifier\Message\ChatMessage;

/**
 * Handles some events from Stripe's `charge` and `payment_intent` objects from a Stripe Direct webhook. See
 * self::action for details.
 *
 * @return Response
 */
class StripePaymentsUpdate extends Stripe
{
    private ChatterInterface $chatter;

    public function __construct(
        protected DonationRepository $donationRepository,
        private DonorAccountRepository $donorAccountRepository,
        protected EntityManagerInterface $entityManager,
        protected StripeClient $stripeClient,
        private DonationFundsNotifier $donationFundsNotifier,
        ContainerInterface $container,
        LoggerInterface $logger,
    ) {
        /**
         * @var ChatterInterface $chatter
         * Injecting `StripeChatterInterface` directly doesn't work because `Chatter` itself
         * is final and does not implement our custom interface.
         */
        $chatter = $container->get(StripeChatterInterface::class);
        $this->chatter = $chatter;

        parent::__construct($container, $logger);
    }

    /**
     * @return Response
     */
    protected function action(Request $request, Response $response, array $args): Response
    {
        $validationErrorResponse = $this->prepareEvent(
            $request,
            $this->stripeSettings['accountWebhookSecret'],
            false,
            $response,
        );

        if ($validationErrorResponse !== null) {
            return $validationErrorResponse;
        }

        $event = $this->event ?? throw new \RuntimeException("Stripe Event not set");

        $type = $event->type;
        $this->logger->info(sprintf('Received Stripe account event type "%s"', $type));

        switch ($type) {
            case Event::CHARGE_DISPUTE_CLOSED:
                return $this->handleChargeDisputeClosed($event, $response);
            case Event::CHARGE_REFUNDED:
                return $this->handleChargeRefunded($event, $response);
            case Event::CHARGE_SUCCEEDED:
                return $this->handleChargeSucceeded($event, $response);
            case Event::PAYMENT_INTENT_CANCELED:
                return $this->handlePaymentIntentCancelled($event, $response);
            case Event::CUSTOMER_CASH_BALANCE_TRANSACTION_CREATED:
                return $this->handleCashBalanceUpdate($event, $response);
            default:
                $this->logger->warning(sprintf('Unsupported event type "%s"', $type));
                return $this->respond($response, new ActionPayload(204));
        }
    }

    private function handleChargeSucceeded(Event $event, Response $response): Response
    {
        /**
         * @psalm-suppress UndefinedMagicPropertyFetch
         * @var Charge $charge
         */
        $charge = $event->data->object;

        $intentId = $charge->payment_intent;

        $this->entityManager->beginTransaction();

        /** @var Donation $donation */
        $donation = $this->donationRepository->findAndLockOneBy(['transactionId' => $intentId]);

        if (!$donation) {
            $this->logger->notice(sprintf('Donation not found with Payment Intent ID %s', $intentId));
            $this->entityManager->rollback();

            return $this->respond($response, new ActionPayload(204));
        }

        // For now we support the happy success path –
        // as this is the only event type we're handling right now besides refunds.
        if ($charge->status === 'succeeded') {
            /**
             * @var array|Card|null $card
             */
            $card = $charge->payment_method_details?->toArray()['card'] ?? null;
            if (is_array($card)) {
                /** @var Card $card */
                $card = (object)$card;
            }

            $cardBrand = $card?->brand;
            $cardCountry = $card?->country;
            $balanceTransaction = (string) $charge->balance_transaction;

            // To give *simulated* webhooks, for Donation API-only load tests, an easy way to complete
            // without crashing, we support skipping the original fee derivation by omitting
            // `balance_transaction`. Real stripe charge.succeeded webhooks should always have
            // an associated Balance Transaction.
            if (!empty($balanceTransaction)) {
                $originalFeeFractional = $this->getOriginalFeeFractional(
                    $balanceTransaction,
                    $donation->getCurrencyCode(),
                );
            } else {
                $originalFeeFractional = $donation->getOriginalPspFee();
            }

            $donation->collectFromStripeCharge(
                chargeId: $charge->id,
                transferId: (string)$charge->transfer,
                cardBrand: $cardBrand,
                cardCountry: $cardCountry,
                originalFeeFractional: (string)$originalFeeFractional,
                chargeCreationTimestamp: $charge->created,
            );

            $this->logger->info(sprintf(
                'Set donation %s Collected based on hook for charge ID %s',
                $donation->getUuid(),
                $charge->id,
            ));
        } else {
            $this->logger->error(sprintf(
                'Ignoring unsupported status %s for donation %s on charge ID %s',
                $charge->status,
                $donation->getUuid(),
                $charge->id,
            ));
            $this->entityManager->rollback();

            return $this->validationError($response, sprintf('Unsupported Status "%s"', $charge->status));
        }

        $this->entityManager->persist($donation);
        $this->entityManager->commit();
<<<<<<< HEAD
        $this->entityManager->flush();
        $this->bus->dispatch(new Envelope(DonationUpdated::fromDonation($donation)));
=======

        // We log if this fails but don't worry the webhook-sending payment client
        // about it. We'll re-try sending the updated status to Salesforce in a future
        // batch sync.
        $this->donationRepository->push($donation, false); // Attempt immediate sync to Salesforce
>>>>>>> 32b0194b

        return $this->respondWithData($response, $charge);
    }

    /**
     * Treats closed lost disputes like a refund. Ignores closed won disputes (except an info
     * log) but acks the webhook with an HTTP 204.
     *
     * @link https://stripe.com/docs/issuing/purchases/disputes
     */
    private function handleChargeDisputeClosed(Event $event, Response $response): Response
    {
        /**
         * @psalm-suppress UndefinedMagicPropertyFetch
         * @var Dispute $dispute
         */
        $dispute = $event->data->object;

        $intentId = $dispute->payment_intent;

        if ($dispute->status !== 'lost') {
            $this->logger->info(sprintf(
                'Dispute %s (reason: %s) closure for Payment Intent ID %s ignored as no updates needed for status %s',
                $dispute->id,
                $dispute->reason,
                $intentId,
                $dispute->status,
            ));
            return $this->respond($response, new ActionPayload(204));
        }

        $this->entityManager->beginTransaction();

        /** @var Donation $donation */
        $donation = $this->donationRepository->findAndLockOneBy(['transactionId' => $intentId]);

        if (!$donation) {
            $this->logger->notice(sprintf('Donation not found with Payment Intent ID %s', $intentId));
            $this->entityManager->rollback();

            return $this->respond($response, new ActionPayload(204));
        }

        if ($donation->getAmountFractionalIncTip() > $dispute->amount) {
            // Less than the original amount was returned/refunded, which we don't expect.
            $this->logger->error(sprintf(
                'Skipping unexpected dispute lost amount %s pence for donation %s based on Payment Intent ID %s',
                $dispute->amount, // int: pence / cents.
                $donation->getUuid(),
                $intentId,
            ));
            $this->entityManager->rollback();

            return $this->respond($response, new ActionPayload(204));
        }

        if ($dispute->amount > $donation->getAmountFractionalIncTip()) {
            // More than the original amount was returned/refunded, which we don't
            // *really* expect but are best to continue processing as a full refund
            // with a warning.
            $this->warnAboutOverRefund(
                'charge.dispute.closed (lost)',
                $donation,
                $dispute->amount,
                $dispute->currency,
            );
        }

        $this->logger->info(sprintf(
            'Marking donation %s refunded based on dispute %s (reason: %s) for Payment Intent ID %s',
            $donation->getUuid(),
            $dispute->id,
            $dispute->reason,
            $intentId,
        ));

        $refundDate = DateTimeImmutable::createFromFormat('U', (string)$event->created);
        assert($refundDate instanceof DateTimeImmutable);
        $donation->recordRefundAt($refundDate);
        $this->doPostMarkRefundedUpdates($donation, true);

        return $this->respondWithData($response, $event->data->object);
    }

    private function handleChargeRefunded(Event $event, Response $response): Response
    {
        /**
         * @psalm-suppress UndefinedMagicPropertyFetch
         * @var Charge $charge
         */
        $charge = $event->data->object;
        $amountRefunded = $charge->amount_refunded; // int: pence.

        // Available status' (pending, succeeded, failed, canceled),
        // see: https://stripe.com/docs/api/refunds/object.
        // For now we support the successful refund path (inc. partial refund IF it's for the tip amount),
        // converting status to the one MatchBot + SF use.
        if ($charge->status !== 'succeeded') {
            return $this->validationError($response, sprintf('Unsupported Status "%s"', $charge->status));
        }

        $this->entityManager->beginTransaction();

        /** @var Donation $donation */
        $donation = $this->donationRepository->findOneBy(['chargeId' => $charge->id]);

        if (!$donation) {
            $this->logger->notice(sprintf('Donation not found with Charge ID %s', $charge->id));
            $this->entityManager->rollback();
            return $this->respond($response, new ActionPayload(204));
        }

        $isTipRefund = $donation->getTipAmountFractional() === $amountRefunded;
        $isFullRefund = $donation->getAmountFractionalIncTip() === $amountRefunded;
        // If things disagree about the original captured amount, this is still uncharted
        // territory and we should refrain from processing. If that matches but there is an
        // over-refund, we'll want to notify the team but we know we are best off handling it
        // like a simple refund from a donation status perspective.
        $isOverRefund = (
            $donation->getAmountFractionalIncTip() === $charge->amount_captured &&
            $amountRefunded > $donation->getAmountFractionalIncTip()
        );

        if ($isTipRefund) {
            $this->logger->info(sprintf(
                'Setting donation %s tip amount to £0 based on charge ID %s',
                $donation->getUuid(),
                $charge->id,
            ));
            $refundDate = DateTimeImmutable::createFromFormat('U', (string)$event->created);
            assert($refundDate instanceof DateTimeImmutable);
            $donation->setPartialRefundDate($refundDate);
            $donation->setTipAmount('0.00');
        } elseif ($isFullRefund) {
            $this->logger->info(sprintf(
                'Marking donation %s refunded based on charge ID %s',
                $donation->getUuid(),
                $charge->id,
            ));
            $refundDate = DateTimeImmutable::createFromFormat('U', (string)$event->created);
            assert($refundDate instanceof DateTimeImmutable);
            $donation->recordRefundAt($refundDate);
        } elseif ($isOverRefund) {
            $this->warnAboutOverRefund(
                'charge.refunded',
                $donation,
                $amountRefunded,
                $charge->currency,
            );

            $this->logger->info(sprintf(
                'Marking donation %s refunded (with extra) based on charge ID %s',
                $donation->getUuid(),
                $charge->id,
            ));
            $refundDate = DateTimeImmutable::createFromFormat('U', (string)$event->created);
            assert($refundDate instanceof DateTimeImmutable);
            $donation->recordRefundAt($refundDate);
        } else {
            $this->logger->error(sprintf(
                'Skipping unexpected partial non-tip refund amount %s pence for donation %s based on charge ID %s',
                $amountRefunded,
                $donation->getUuid(),
                $charge->id,
            ));
            $this->entityManager->rollback();
            return $this->respond($response, new ActionPayload(204));
        }

        $this->doPostMarkRefundedUpdates($donation, $isFullRefund || $isOverRefund);

        return $this->respondWithData($response, $charge);
    }

    private function handlePaymentIntentCancelled(Event $event, Response $response): Response
    {
        /**
         * https://docs.stripe.com/api/events/types?event_types-invoice.payment_succeeded=#event_types-payment_intent.canceled
         * says "data.object is a payment intent" so:
         *
         * @psalm-suppress UndefinedMagicPropertyFetch $paymentIntent
         */
        $paymentIntent = $event->data->object;
        \assert($paymentIntent instanceof PaymentIntent);

        $donation = $this->donationRepository->findOneBy(['transactionId' => $paymentIntent->id]);

        if ($donation === null) {
            if (getenv('APP_ENV') !== 'production') {
                // outside of production we expect Stripe to combine things from multiple test environments
                // (staging & regtest) into one, so we may get irrelevant cancellation requests. We don't want
                // them logged as errors.
                return $this->respond($response, new ActionPayload(204));
            }
            return $this->respond($response, new ActionPayload(404));
        }

        if (DonationStatus::Cancelled === $donation->getDonationStatus()) {
            return $this->respond($response, new ActionPayload(204, ['reason' => 'Donation is already cancelled']));
        }

        $this->logger->info(sprintf(
            'Received Stripe cancellation request, Donation UUID %s, payment intent ID %s',
            $donation->getUuid(),
            $paymentIntent->id,
        ));

        try {
            $donation->cancel();
        } catch (\UnexpectedValueException) {
            return $this->respond($response, new ActionPayload(400));
        }

        $this->entityManager->flush();
<<<<<<< HEAD
        $this->bus->dispatch(new Envelope(DonationUpdated::fromDonation($donation)));
=======
        $this->donationRepository->push($donation, false); // Attempt immediate sync to Salesforce
>>>>>>> 32b0194b

        return $this->respond($response, new ActionPayload(200));
    }

    /**
     * @param int $refundedOrDisputedAmount In small currency unit, e.g. pence or cents.
     */
    private function warnAboutOverRefund(
        string $eventType,
        Donation $donation,
        int $refundedOrDisputedAmount,
        string $refundedOrDisputedCurrencyCode,
    ): void {
        $detailsMessage = sprintf(
            'Over-refund detected for donation %s based on %s hook. Donation inc. tip was %s %s ' .
                'and refund or dispute was %s %s',
            $donation->getUuid(),
            $eventType,
            bcdiv((string) $donation->getAmountFractionalIncTip(), '100', 2),
            $donation->getCurrencyCode(),
            bcdiv((string) $refundedOrDisputedAmount, '100', 2),
            strtoupper($refundedOrDisputedCurrencyCode),
        );
        $this->logger->warning($detailsMessage);

        $chatMessage = new ChatMessage('Over-refund detected');
        $options = (new SlackOptions())
            ->block((new SlackHeaderBlock(sprintf(
                '[%s] %s',
                (string) getenv('APP_ENV'),
                'Over-refund detected',
            ))))
            ->block((new SlackSectionBlock())->text($detailsMessage))
            ->iconEmoji(':o');
        $chatMessage->options($options);

        $this->chatter->send($chatMessage);
    }

    private function getOriginalFeeFractional(string $balanceTransactionId, string $expectedCurrencyCode): int
    {
        $txn = $this->stripeClient->balanceTransactions->retrieve($balanceTransactionId);

        if (count($txn->fee_details) !== 1) {
            $this->logger->warning(sprintf(
                'StripeChargeUpdate::getFee: Unexpected composite fee with %d parts: %s',
                count($txn->fee_details),
                json_encode($txn->fee_details),
            ));
        }

        /**
         * See https://docs.stripe.com/api/balance_transactions/object#balance_transaction_object-fee_details
         * @var object{currency: string, type: string} $feeDetail
         */
        $feeDetail = $txn->fee_details[0];

        if ($feeDetail->currency !== strtolower($expectedCurrencyCode)) {
            // `fee` should presumably still be in parent account's currency, so don't bail out.
            $this->logger->warning(sprintf(
                'StripeChargeUpdate::getFee: Unexpected fee currency %s',
                $feeDetail->currency,
            ));
        }

        if ($feeDetail->type !== 'stripe_fee') {
            $this->logger->warning(sprintf(
                'StripeChargeUpdate::getFee: Unexpected type %s',
                $feeDetail->type,
            ));
        }

        return $txn->fee;
    }

    /**
     * Called after updates set a donation status to Refunded *or* clear its tip amount
     * after a partial tip refund.
     *
     * Assumes it will be called only after starting a transaction pre-donation-select.
     *
     * @param Donation $donation
     * @param bool $isCoreDonationReversed  Should be true for full refunds, over-refunds and disputes
     *                                      closed lost. False for tip refunds.
     */
    private function doPostMarkRefundedUpdates(Donation $donation, bool $isCoreDonationReversed): void
    {
        $this->entityManager->persist($donation);
        $this->entityManager->flush();
        $this->entityManager->commit();

        // Release match funds only if the donation was matched and
        // the refunded amount is equal to the local txn amount.
        if (
            $isCoreDonationReversed &&
            $donation->getDonationStatus()->isReversed() &&
            $donation->getCampaign()->isMatched()
        ) {
            $this->donationRepository->releaseMatchFunds($donation);
        }

<<<<<<< HEAD
        $this->entityManager->flush();
        $this->bus->dispatch(new Envelope(DonationUpdated::fromDonation($donation)));
=======
        $this->donationRepository->push($donation, false); // Attempt immediate sync to Salesforce
>>>>>>> 32b0194b
    }

    private function handleCashBalanceUpdate(Event $event, Response $response): Response
    {
        Assertion::eq('customer_cash_balance_transaction.created', $event->type);

        /** @var array{customer: string, currency: string, net_amount: int, ending_balance: int, type: string} $webhookObject */
        $webhookObject = $event->data->toArray()['object'];

        $stripeAccountId = StripeCustomerId::of($webhookObject['customer']);

        if ($webhookObject['type'] !== 'funded') {
            return $this->respond($response, new ActionPayload(200));
        }

        $donorAccount = $this->donorAccountRepository->findByStripeIdOrNull($stripeAccountId);
        $currency = Currency::fromIsoCode($webhookObject['currency']);
        $transferAmount = Money::fromPence($webhookObject['net_amount'], $currency);
        $endingBalance = Money::fromPence($webhookObject['ending_balance'], $currency);

        $app_env = getenv('APP_ENV');
        if ($donorAccount === null) {
            \assert(is_string($app_env));
            if ($app_env !== "regression" && $app_env !== "staging") {
                // We expect the regression and staging environments to generate irrelevent webhooks to each other,
                // so we don't need to notify Slack about the unexpected webhooks there.
                $this->chatter->send(new ChatMessage(
                    "$app_env: Cash Balance update received for unknown account: " . $stripeAccountId->stripeCustomerId
                ));
            }

            return $this->respond($response, new ActionPayload(200));
        }

        $this->donationFundsNotifier->notifyRecieptOfAccountFunds($donorAccount, $transferAmount, $endingBalance);

        $donorAccountId = $donorAccount->getId();
        \assert(is_int($donorAccountId)); // must be an int since it was persisted before.
        $this->logger->info(
            'Sent notification of receipt of account funds for Stripe Account: ' . $stripeAccountId->stripeCustomerId .
            ", transfer Amount" . $transferAmount->format() .
            ", new balance" . $endingBalance->format() .
            ", DonorAccount #" . $donorAccountId
        );

        return $this->respond($response, new ActionPayload(200));
    }
}<|MERGE_RESOLUTION|>--- conflicted
+++ resolved
@@ -8,10 +8,7 @@
 use DateTimeImmutable;
 use Doctrine\ORM\EntityManagerInterface;
 use MatchBot\Application\Actions\ActionPayload;
-<<<<<<< HEAD
 use MatchBot\Application\Messenger\DonationUpdated;
-=======
->>>>>>> 32b0194b
 use MatchBot\Application\Notifier\StripeChatterInterface;
 use MatchBot\Domain\Currency;
 use MatchBot\Domain\Donation;
@@ -31,11 +28,8 @@
 use Stripe\Event;
 use Stripe\PaymentIntent;
 use Stripe\StripeClient;
-<<<<<<< HEAD
 use Symfony\Component\Messenger\Envelope;
 use Symfony\Component\Messenger\RoutableMessageBus;
-=======
->>>>>>> 32b0194b
 use Symfony\Component\Notifier\Bridge\Slack\Block\SlackHeaderBlock;
 use Symfony\Component\Notifier\Bridge\Slack\Block\SlackSectionBlock;
 use Symfony\Component\Notifier\Bridge\Slack\SlackOptions;
@@ -60,6 +54,7 @@
         private DonationFundsNotifier $donationFundsNotifier,
         ContainerInterface $container,
         LoggerInterface $logger,
+        private RoutableMessageBus $bus,
     ) {
         /**
          * @var ChatterInterface $chatter
@@ -189,16 +184,8 @@
 
         $this->entityManager->persist($donation);
         $this->entityManager->commit();
-<<<<<<< HEAD
         $this->entityManager->flush();
         $this->bus->dispatch(new Envelope(DonationUpdated::fromDonation($donation)));
-=======
-
-        // We log if this fails but don't worry the webhook-sending payment client
-        // about it. We'll re-try sending the updated status to Salesforce in a future
-        // batch sync.
-        $this->donationRepository->push($donation, false); // Attempt immediate sync to Salesforce
->>>>>>> 32b0194b
 
         return $this->respondWithData($response, $charge);
     }
@@ -413,11 +400,7 @@
         }
 
         $this->entityManager->flush();
-<<<<<<< HEAD
         $this->bus->dispatch(new Envelope(DonationUpdated::fromDonation($donation)));
-=======
-        $this->donationRepository->push($donation, false); // Attempt immediate sync to Salesforce
->>>>>>> 32b0194b
 
         return $this->respond($response, new ActionPayload(200));
     }
@@ -519,12 +502,8 @@
             $this->donationRepository->releaseMatchFunds($donation);
         }
 
-<<<<<<< HEAD
         $this->entityManager->flush();
         $this->bus->dispatch(new Envelope(DonationUpdated::fromDonation($donation)));
-=======
-        $this->donationRepository->push($donation, false); // Attempt immediate sync to Salesforce
->>>>>>> 32b0194b
     }
 
     private function handleCashBalanceUpdate(Event $event, Response $response): Response
