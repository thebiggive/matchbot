<?php

declare(strict_types=1);

namespace MatchBot\Application\Commands;

<<<<<<< HEAD
use Doctrine\ORM\EntityManagerInterface;
use MatchBot\Application\Messenger\DonationUpdated;
=======
>>>>>>> 32b0194b
use MatchBot\Domain\CampaignFundingRepository;
use MatchBot\Domain\DonationRepository;
use Psr\Log\LoggerInterface;
use Symfony\Component\Console\Input\InputInterface;
use Symfony\Component\Console\Output\OutputInterface;
<<<<<<< HEAD
use Symfony\Component\Messenger\Envelope;
use Symfony\Component\Messenger\RoutableMessageBus;

#[AsCommand(
    name: 'matchbot:redistribute-match-funds',
    description: 'Redistributes match funding allocations from lower to higher priority fund pots where possible',
)]
=======

/**
 * Redistribute match funding allocations where possible, from lower to higher priority match fund pots.
 */
>>>>>>> 32b0194b
class RedistributeMatchFunds extends LockingCommand
{
    protected static $defaultName = 'matchbot:redistribute-match-funds';

    public function __construct(
        private CampaignFundingRepository $campaignFundingRepository,
        private \DateTimeImmutable $now,
        private DonationRepository $donationRepository,
        private LoggerInterface $logger,
    ) {
        parent::__construct();
    }

    protected function configure(): void
    {
        $this->setDescription('Moves match funding allocations from lower to higher priority funds where possible');
    }

    protected function doExecute(InputInterface $input, OutputInterface $output): int
    {
        $donationsToCheck = $this->donationRepository->findWithMatchingWhichCouldBeReplacedWithHigherPriorityAllocation(
            campaignsClosedBefore: $this->now,
            // Since very long campaigns usually only have one funding type, it's currently unlikely
            // that the combination of minimum & maximum dates will stop funds being redistributed when
            // we'd like them to.
            donationsCollectedAfter: $this->now->sub(new \DateInterval('P8W')),
        );

        $donationsAmended = 0;
        foreach ($donationsToCheck as $donation) {
            $highestAllocationOrderUsedForDonation = 0;
            foreach ($donation->getFundingWithdrawals() as $withdrawal) {
                $highestAllocationOrderUsedForDonation = max(
                    $highestAllocationOrderUsedForDonation,
                    $withdrawal->getCampaignFunding()->getAllocationOrder(),
                );
            }

            $fundings = $this->campaignFundingRepository->getAvailableFundings($donation->getCampaign());

            $fundingsAllowForRedistribution = false;
            foreach ($fundings as $funding) {
                if ($funding->getAllocationOrder() >= $highestAllocationOrderUsedForDonation) {
                    continue;
                }

                // If funding available is zero (or unexpectedly negative), it can't be used. Others maybe can,
                // so `continue` to check the next one.
                if (bccomp($funding->getAmountAvailable(), '0', 2) <= 0) {
                    continue;
                }

                $fundingsAllowForRedistribution = true;
                break; // Reallocation can occur regardless of whether one fund is involved, or many.
            }

            if (!$fundingsAllowForRedistribution) {
                continue;
            }

            $amountMatchedBeforeRedistribution = $donation->getFundingWithdrawalTotal();

            // Technically another donation could be allocated funds in between these two lines, so we aim to run
            // this command only at quiet traffic times and also now only against donations to campaigns which
            // have closed. If we ever relax the latter condition, the worst case scenario is that we
            // inaccurately tell two donors they received matching. We log an error if this happens so we can
            // take action.
            $this->donationRepository->releaseMatchFunds($donation);
            $amountMatchedAfterRedistribution = $this->donationRepository->allocateMatchFunds($donation);

            // If the new allocation is less, log an error but still count the donation and continue with the loop.
            // We don't expect to actually see this happen as we now intend to run the script only for closed campaigns.
            if (bccomp($amountMatchedAfterRedistribution, $amountMatchedBeforeRedistribution, 2) === -1) {
                $this->logger->error(sprintf(
                    'Donation %s had redistributed match funds reduced from %s to %s (%s)',
                    $donation->getUuid(),
                    $amountMatchedBeforeRedistribution,
                    $amountMatchedAfterRedistribution,
                    $donation->getCurrencyCode(),
                ));
            }

<<<<<<< HEAD
            $this->entityManager->flush();
            $this->bus->dispatch(new Envelope(DonationUpdated::fromDonation($donation)));
=======
            $this->donationRepository->push($donation, false);
>>>>>>> 32b0194b
            $donationsAmended++;
        }

        $numberChecked = count($donationsToCheck);
        $output->writeln("Checked $numberChecked donations and redistributed matching for $donationsAmended");

        return 0;
    }
}<|MERGE_RESOLUTION|>--- conflicted
+++ resolved
@@ -4,30 +4,18 @@
 
 namespace MatchBot\Application\Commands;
 
-<<<<<<< HEAD
 use Doctrine\ORM\EntityManagerInterface;
 use MatchBot\Application\Messenger\DonationUpdated;
-=======
->>>>>>> 32b0194b
 use MatchBot\Domain\CampaignFundingRepository;
 use MatchBot\Domain\DonationRepository;
 use Psr\Log\LoggerInterface;
 use Symfony\Component\Console\Input\InputInterface;
 use Symfony\Component\Console\Output\OutputInterface;
-<<<<<<< HEAD
 use Symfony\Component\Messenger\Envelope;
-use Symfony\Component\Messenger\RoutableMessageBus;
-
-#[AsCommand(
-    name: 'matchbot:redistribute-match-funds',
-    description: 'Redistributes match funding allocations from lower to higher priority fund pots where possible',
-)]
-=======
 
 /**
  * Redistribute match funding allocations where possible, from lower to higher priority match fund pots.
  */
->>>>>>> 32b0194b
 class RedistributeMatchFunds extends LockingCommand
 {
     protected static $defaultName = 'matchbot:redistribute-match-funds';
@@ -110,12 +98,8 @@
                 ));
             }
 
-<<<<<<< HEAD
             $this->entityManager->flush();
             $this->bus->dispatch(new Envelope(DonationUpdated::fromDonation($donation)));
-=======
-            $this->donationRepository->push($donation, false);
->>>>>>> 32b0194b
             $donationsAmended++;
         }
 
