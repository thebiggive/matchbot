<?php

namespace MatchBot\Application\Messenger;

use MatchBot\Application\Assertion;
use MatchBot\Domain\Donation;
use Symfony\Component\Messenger\Bridge\AmazonSqs\MessageGroupAwareInterface;

/**
 * Message to tell workers to push a change to Salesforce.
 */
class DonationUpserted implements MessageGroupAwareInterface
{
<<<<<<< HEAD
    protected function __construct(public string $uuid, public array|null $jsonSnapshot)
    {
=======
    public const string SNAPSHOT_TAKEN_AT = 'snapshot_taken_at';

    protected function __construct(
        public string $uuid,
        public array $jsonSnapshot
    ) {
>>>>>>> 1abb661a
        Assertion::uuid($this->uuid);
    }

    public static function fromDonation(Donation $donation): self
    {
        $jsonSnapshot = [
            ...$donation->toSFApiModel(),
            self::SNAPSHOT_TAKEN_AT => (new \DateTimeImmutable())->format('c')
        ];
        return new self(
            uuid: $donation->getUuid()->toString(),
            jsonSnapshot: $jsonSnapshot,
        );
    }

    public function getMessageGroupId(): ?string
    {
        return 'donation.upserted.' . $this->uuid;
    }
}<|MERGE_RESOLUTION|>--- conflicted
+++ resolved
@@ -11,17 +11,12 @@
  */
 class DonationUpserted implements MessageGroupAwareInterface
 {
-<<<<<<< HEAD
-    protected function __construct(public string $uuid, public array|null $jsonSnapshot)
-    {
-=======
     public const string SNAPSHOT_TAKEN_AT = 'snapshot_taken_at';
 
     protected function __construct(
         public string $uuid,
-        public array $jsonSnapshot
+        public array|null $jsonSnapshot
     ) {
->>>>>>> 1abb661a
         Assertion::uuid($this->uuid);
     }
 
