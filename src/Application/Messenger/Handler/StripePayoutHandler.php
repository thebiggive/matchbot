--- conflicted
+++ resolved
@@ -380,11 +380,7 @@
         // Once historic donations are reconciled in March 2024, we'll reduce this to 60 days again.
 
         $tz = new \DateTimeZone('Europe/London');
-<<<<<<< HEAD
-        $fromDate = $payoutCreated->sub(new \DateInterval('P2Y'))->setTimezone($tz);
-=======
         $fromDate = $payoutCreated->sub(new \DateInterval('P3Y'))->setTimezone($tz);
->>>>>>> 5116194e
         $toDate = $payoutCreated->add(new \DateInterval('P1D'))->setTimezone($tz);
 
         // Get all charges (`py_...`) related to the charity's Connect account, then list
