<?php

declare(strict_types=1);

namespace MatchBot\Domain;

use DateTime;
use DateTimeImmutable;
use DateTimeInterface;
use Doctrine\Common\Collections\ArrayCollection;
use Doctrine\Common\Collections\Collection;
use Doctrine\ORM\Event\PreUpdateEventArgs;
use Doctrine\ORM\Mapping as ORM;
use JetBrains\PhpStorm\Pure;
use MatchBot\Application\Assert;
use MatchBot\Application\Assertion;
use MatchBot\Application\AssertionFailedException;
use MatchBot\Application\Fees\Calculator;
use MatchBot\Application\HttpModels\DonationCreate;
use MatchBot\Application\LazyAssertionException;
use MatchBot\Domain\DomainException\RegularGivingDonationToOldToCollect;
use Messages;
use Ramsey\Uuid\Uuid;
use Ramsey\Uuid\UuidInterface;

use function bccomp;
use function sprintf;

#[ORM\Table]
#[ORM\UniqueConstraint(fields: ['mandateSequenceNumber', 'mandate'])]
#[ORM\Index(name: 'campaign_and_status', columns: ['campaign_id', 'donationStatus'])]
#[ORM\Index(name: 'date_and_status', columns: ['createdAt', 'donationStatus'])]
#[ORM\Index(name: 'updated_date_and_status', columns: ['updatedAt', 'donationStatus'])]
#[ORM\Index(name: 'salesforcePushStatus', columns: ['salesforcePushStatus'])]
#[ORM\Index(name: 'pspCustomerId', columns: ['pspCustomerId'])]
#[ORM\Entity(repositoryClass: DoctrineDonationRepository::class)]
#[ORM\HasLifecycleCallbacks]
class Donation extends SalesforceWriteProxy
{
    use TimestampsTrait;

    /**
     * @see Donation::$currencyCode
     */
    public const int MAXIMUM_CARD_DONATION = 25_000;

    public const int MAXIMUM_CUSTOMER_BALANCE_DONATION = 200_000;
    public const int MINUMUM_AMOUNT = 1;
    public const string GIFT_AID_PERCENTAGE = '25';

    /**
     * Placeholder used in home postcode field for a donor with a home outside the UK. See also
     * OVERSEAS constant in donate-frontend.
     */
    public const string OVERSEAS = 'OVERSEAS';

    private array $possiblePSPs = ['stripe'];

    /**
     * The donation ID for PSPs and public APIs. Not the same as the internal auto-increment $id used
     * by Doctrine internally for fast joins.
     *
     */
    #[ORM\Column(type: 'uuid', unique: true)]
    protected UuidInterface $uuid;

    /**
     * @var Campaign
     */
    #[ORM\ManyToOne(targetEntity: Campaign::class)]
    protected Campaign $campaign;

    /**
     * @var string  Which Payment Service Provider (PSP) is expected to (or did) process the donation.
     */
    #[ORM\Column(type: 'string', length: 20)]
    protected string $psp;

    /**
     * @var ?DateTimeImmutable  When the donation first moved to status Collected, i.e. the donor finished paying.
     */
    #[ORM\Column(type: 'datetime_immutable', nullable: true)]
    protected ?DateTimeImmutable $collectedAt = null;

    /**
     * @var string|null PSP's transaction ID assigned on their processing.
     *
     * In the case of stripe (which is the only thing we support at present, this is the payment intent ID)
     */
    #[ORM\Column(type: 'string', unique: true, nullable: true)]
    protected ?string $transactionId = null;

    /**
     * @var string|null PSP's charge ID assigned on their processing.
     */
    #[ORM\Column(type: 'string', unique: true, nullable: true)]
    protected ?string $chargeId = null;

    /**
     * @var string|null PSP's transfer ID assigned on a successful charge. For Stripe this
     *                  ID relates to the Platform Account (i.e. the Big Give's) rather than
     *                  the Connected Account for the charity receiving the transferred
     *                  donation balance.
     */
    #[ORM\Column(type: 'string', unique: true, nullable: true)]
    protected ?string $transferId = null;

    /**
     * @var string  ISO 4217 code for the currency in which all monetary values are denominated, e.g. 'GBP'.
     */
    #[ORM\Column(type: 'string', length: 3)]
    protected readonly string $currencyCode;

    /**
     * Core donation amount in major currency units (i.e. Pounds) excluding any tip.
     *
     * @psalm-var numeric-string Always use bcmath methods as in repository helpers to avoid doing float maths
     *                           with decimals!
     * @see Donation::$currencyCode
     */
    #[ORM\Column(type: 'decimal', precision: 18, scale: 2)]
    protected readonly string $amount;


    /**
     * Total amount paid by donor - recorded from the Stripe charge, and reduced to reflect the new total
     * if we issue a tip refund (but not if we issue a full refund).
     *
     * Null for donation collected before August 2024, as we didn't record it at the time.
     *
     * @psalm-var numeric-string Always use bcmath methods as in repository helpers to avoid doing float maths
     *                           with decimals!
     * @see Donation::$currencyCode
     */
    #[ORM\Column(type: 'decimal', precision: 18, scale: 2, nullable: true)]
    private ?string $totalPaidByDonor = null;

    /**
     * Fee the charity takes on, in £. Excludes any tax if applicable.
     *
     * For Stripe (EU / UK): 1.5% of $amount + 0.20p
     * For Stripe (Non EU / Amex): 3.2% of $amount + 0.20p
     *
     * @var numeric-string Always use bcmath methods as in repository helpers to avoid doing float maths with decimals!
     * @see Donation::$currencyCode
     */
    #[ORM\Column(type: 'decimal', precision: 18, scale: 2)]
    protected string $charityFee = '0.00';

    /**
     * Value Added Tax amount on `$charityFee`, in £. In addition to base amount
     * in $charityFee.
     *
     * @var numeric-string Always use bcmath methods as in repository helpers to avoid doing float maths with decimals!
     * @see Donation::$currencyCode
     */
    #[ORM\Column(type: 'decimal', precision: 18, scale: 2)]
    protected string $charityFeeVat = '0.00';

    /**
     * Fee charged to TBG by the PSP, in £. Added just for Stripe transactions from March '21.
     * Original fee varies by card brand and country and is based on the full amount paid by the
     * donor: `$amount + $tipAmount`.
     *
     * @var string Always use bcmath methods as in repository helpers to avoid doing float maths with decimals!
     * @see Donation::$currencyCode
     */
    #[ORM\Column(type: 'decimal', precision: 18, scale: 2)]
    protected string $originalPspFee = '0.00';

    #[ORM\Column(type: 'string', enumType: DonationStatus::class)]
    protected DonationStatus $donationStatus = DonationStatus::Pending;

    /**
     * @var bool    Whether the donor opted to receive email from the charity running the campaign
     */
    #[ORM\Column(type: 'boolean', nullable: true)]
    protected ?bool $charityComms = null;

    /**
     * Whether the Donor has asked for Gift Aid to be claimed about this donation.
     */
    #[ORM\Column()]
    protected bool $giftAid = false;

    /**
     * @var bool    Whether the donor opted to receive email from the Big Give
     */
    #[ORM\Column(type: 'boolean', nullable: true)]
    protected ?bool $tbgComms = null;

    /**
     * @var bool    Whether the donor opted to receive email from the champion funding the campaign
     */
    #[ORM\Column(type: 'boolean', nullable: true)]
    protected ?bool $championComms = null;

    /**
     * @var string|null  *Billing* country code.
     */
    #[ORM\Column(type: 'string', length: 2, nullable: true)]
    protected ?string $donorCountryCode = null;

    /**
     * Ideally we would type this as ?EmailAddress instead of ?string but that will require changing
     * the column name to match the property inside the VO. Might be easy and worth doing.
     */
    #[ORM\Column(type: 'string', nullable: true)]
    protected ?string $donorEmailAddress = null;

    #[ORM\Column(type: 'string', nullable: true)]
    protected ?string $donorFirstName = null;

    #[ORM\Column(type: 'string', nullable: true)]
    protected ?string $donorLastName = null;

    /**
     * Position in sequence of donations taken in relation to a regular giving mandate, e.g. 1st
     * (taken at mandate creation time), 2nd, 3rd etc.
     *
     * Null only iff this is a one-off, non regular-giving donation.
     *
     * @psalm-suppress PossiblyUnusedProperty - used in DQL
     */
    #[ORM\Column(type: 'integer', nullable: true)]
    protected ?int $mandateSequenceNumber = null;

    /**
     * @psalm-suppress PossiblyUnusedProperty - used in DQL
     */
    #[ORM\ManyToOne(targetEntity: RegularGivingMandate::class)]
    private ?RegularGivingMandate $mandate = null;

    /**
     * Previously known as donor postal address,
     * and may still be called that in other systems,
     * but now used for billing postcode only. Some old
     * donations from 2022 or earlier have full addresses here.
     *
     * May be a post code or equivilent from anywhere in the world,
     * so we allow up to 15 chars which has been enough for all donors in the last 12 months.
     *
     * @var string|null
     */
    #[ORM\Column(type: 'string', nullable: true, name: 'donorPostalAddress')]
    protected ?string $donorBillingPostcode = null;

    /**
     * @var string|null From residential address, if donor is claiming Gift Aid.
     */
    #[ORM\Column(type: 'string', nullable: true)]
    protected ?string $donorHomeAddressLine1 = null;

    /**
     * @var string|null From residential address, if donor is claiming Gift Aid.
     */
    #[ORM\Column(type: 'string', nullable: true)]
    protected ?string $donorHomePostcode = null;

    /**
     * @var numeric-string  Amount donor chose to tip. Precision numeric string.
     *              Set during donation setup and can also be modified later if the donor changes only this.
     * @see Donation::$currencyCode
     */
    #[ORM\Column(type: 'decimal', precision: 18, scale: 2)]
    protected string $tipAmount = '0.00';

    /**
     * @var numeric-string  Amount refunded to donor in case of accidental tip.
     *
     * Only set on donations from Feb 2025 and later.
     *
     * @see Donation::$currencyCode
     */
    #[ORM\Column(type: 'decimal', precision: 18, scale: 2, nullable: true)]
    protected ?string $tipRefundAmount = null;

    /**
     * @var bool    Whether Gift Aid was claimed on the 'tip' donation to the Big Give.
     */
    #[ORM\Column(type: 'boolean', nullable: true)]
    protected ?bool $tipGiftAid = null;

    /**
     * @var bool    Whether any Gift Aid claim should be made by the Big Give as an agent/nominee
     *              *if* `$giftAid is true too. This field is set independently to allow for claim
     *              status amendments so we must not assume a donation can actualy be claimed just
     *              because it's true.
     * @see Donation::$giftAid
     */
    #[ORM\Column(type: 'boolean', nullable: true)]
    protected ?bool $tbgShouldProcessGiftAid = null;

    /**
     * @psalm-suppress PossiblyUnusedProperty - used in DB queries
     * @var ?DateTime   When a queued message that should lead to a Gift Aid claim was sent.
     */
    #[ORM\Column(type: 'datetime', nullable: true)]
    protected ?DateTime $tbgGiftAidRequestQueuedAt = null;

    /**
     * @var ?DateTime   When a claim submission attempt was detected to have an error returned.
     */
    #[ORM\Column(type: 'datetime', nullable: true)]
    protected ?DateTime $tbgGiftAidRequestFailedAt = null;

    /**
     * @var ?DateTime   When a claim was detected accepted via an async poll.
     */
    #[ORM\Column(type: 'datetime', nullable: true)]
    protected ?DateTime $tbgGiftAidRequestConfirmedCompleteAt = null;

    /**
     * @var ?string Provided by HMRC upon initial claim submission acknowledgement.
     *              Doesn't imply success.
     */
    #[ORM\Column(type: 'string', nullable: true)]
    protected ?string $tbgGiftAidRequestCorrelationId = null;

    /**
     * @var ?string Verbatim final errors or messages from HMRC received immediately or
     *              (most likely based on real world observation) via an async poll.
     */
    #[ORM\Column(type: 'text', length: 65535, nullable: true)]
    protected ?string $tbgGiftAidResponseDetail = null;

    #[ORM\Column(type: 'string', nullable: true)]
    protected ?string $pspCustomerId = null;

    #[ORM\Column(type: 'string', enumType: PaymentMethodType::class, nullable: true)]
    protected ?PaymentMethodType $paymentMethodType = PaymentMethodType::Card;

    /**
     * @var Collection<int,FundingWithdrawal>
     */
    #[ORM\OneToMany(targetEntity: FundingWithdrawal::class, mappedBy: 'donation', fetch: 'EAGER')]
    protected $fundingWithdrawals;

    /**
     * Date at which we refunded this to the donor. Ideally will be null. Should be not null only iff status is
     * DonationStatus::Refunded
     */
    #[ORM\Column(nullable: true)]
    private ?\DateTimeImmutable $refundedAt = null;

    /**
     * We only have permission to collect a preAuthorized donation on or after the given date. Intended to be used
     * with regular giving.
     *
     * @psalm-suppress UnusedProperty (will use soon)
     *
     * @see DonationStatus::PreAuthorized
     */
    #[ORM\Column(nullable: true)]
    private ?DateTimeImmutable $preAuthorizationDate = null;

    /**
     * @param string|null $billingPostcode
     * @psalm-param numeric-string $amount
     * @psalm-param ?numeric-string $tipAmount
     */
    public function __construct(
        string $amount,
        string $currencyCode,
        PaymentMethodType $paymentMethodType,
        Campaign $campaign,
        ?bool $charityComms,
        ?bool $championComms,
        ?string $pspCustomerId,
        ?bool $optInTbgEmail,
        ?DonorName $donorName,
        ?EmailAddress $emailAddress,
        ?string $countryCode,
        ?string $tipAmount,
        ?RegularGivingMandate $mandate,
        ?DonationSequenceNumber $mandateSequenceNumber,
        bool $giftAid = false,
        ?bool $tipGiftAid = null,
        ?string $homeAddress = null,
        ?string $homePostcode = null,
        ?string $billingPostcode = null,
    ) {
        $this->setUuid(Uuid::uuid4());
        $this->fundingWithdrawals = new ArrayCollection();
        $this->currencyCode = $currencyCode;
        $maximumAmount = self::maximumAmount($paymentMethodType);

        if (
            bccomp($amount, (string)self::MINUMUM_AMOUNT, 2) === -1 ||
            bccomp($amount, (string)$maximumAmount, 2) === 1
        ) {
            throw new \UnexpectedValueException(sprintf(
                'Amount %s is out of allowed range %d-%d %s',
                $amount,
                self::MINUMUM_AMOUNT,
                $maximumAmount,
                $this->currencyCode,
            ));
        }

        $this->amount = $amount;
        $this->paymentMethodType = $paymentMethodType;
        $this->createdNow(); // Mimic ORM persistence hook attribute, calling its fn explicitly instead.
        $this->setPsp('stripe');
        $this->setCampaign($campaign); // Charity & match expectation determined implicitly from this
        $this->setTbgShouldProcessGiftAid($campaign->getCharity()->isTbgClaimingGiftAid());
        $this->setCharityComms($charityComms);
        $this->setChampionComms($championComms);
        $this->setPspCustomerId($pspCustomerId);
        $this->setTbgComms($optInTbgEmail);
        $this->setDonorName($donorName);
        $this->setDonorEmailAddress($emailAddress);

        $this->giftAid = $giftAid;
        $this->tipGiftAid = $tipGiftAid;
        $this->donorHomeAddressLine1 = $homeAddress;
        $this->donorHomePostcode = $homePostcode;

        // We probably don't need to test for all these, just replicationg behaviour of `empty` that was used before.
        if ($countryCode !== '' && $countryCode !== null && $countryCode !== '0') {
            $this->setDonorCountryCode(strtoupper($countryCode));
        }

        if (isset($tipAmount)) {
            $this->setTipAmount($tipAmount);
        }

        $this->mandate = $mandate;
        $this->mandateSequenceNumber = $mandateSequenceNumber?->number;
        $this->donorBillingPostcode = $billingPostcode;
    }

    /**
     * @throws \Assert\AssertionFailedException
     * @throws \UnexpectedValueException
     */
    public static function fromApiModel(DonationCreate $donationData, Campaign $campaign): Donation
    {
        Assertion::eq($donationData->psp, 'stripe');
        return new self(
            amount: $donationData->donationAmount,
            currencyCode: $donationData->currencyCode,
            paymentMethodType: $donationData->pspMethodType,
            campaign: $campaign,
            charityComms: $donationData->optInCharityEmail,
            championComms: $donationData->optInChampionEmail,
            pspCustomerId: $donationData->pspCustomerId,
            optInTbgEmail: $donationData->optInTbgEmail,
            donorName: $donationData->donorName,
            emailAddress: $donationData->emailAddress,
            countryCode: $donationData->countryCode,
            tipAmount: $donationData->tipAmount,
            mandate: null,
            mandateSequenceNumber: null,
            // Main form starts off with this null on init in the API model, so effectively it's ignored here
            // then as `false` is also the constructor's default. Donation Funds tips should send a bool value
            // from the start.
            giftAid: $donationData->giftAid ?? false,
            // Not meaningfully used yet (typical donations set it on Update instead; Donation Funds
            // tips don't have a "tip" because the donation is to BG), but map just in case.
            tipGiftAid: $donationData->tipGiftAid,
            homeAddress: $donationData->homeAddress,
            homePostcode: $donationData->homePostcode,
            billingPostcode: null, // no support for billing post code on donation creation in API - only on update.
        );
    }

    private static function maximumAmount(PaymentMethodType $paymentMethodType): int
    {
        return match ($paymentMethodType) {
            PaymentMethodType::CustomerBalance => self::MAXIMUM_CUSTOMER_BALANCE_DONATION,
            PaymentMethodType::Card => self::MAXIMUM_CARD_DONATION,
        };
    }

    /**
     * Multiples by 25%
     *
     * @param numeric-string $amount
     * @return numeric-string
     */
    public static function donationAmountToGiftAidValue(string $amount): string
    {
        $giftAidFactor = bcdiv(self::GIFT_AID_PERCENTAGE, '100', 2);
        return bcmul($amount, $giftAidFactor, 2);
    }

    public function __toString(): string
    {
        // if we're in __toString then probably something has already gone wrong, and we don't want to allow
        // any more crashes during the logging process.
        try {
            $charityName = $this->getCampaign()->getCharity()->getName();
        } catch (\Throwable $t) {
            // perhaps the charity was never pulled from Salesforce into our database, in which case we might
            // have a TypeError trying to get a string name from it.
            $charityName = "[pending charity threw " . get_class($t) . "]";
        }
        $id = is_null($this->id) ? 'non-persisted' : "#{$this->id}";
        return "Donation $id {$this->getUuid()} to $charityName";
    }

    /*
     * In contrast to __toString, this is used when creating a payment intent. If we can't find the charity name
     * then we should let the process of making the intent and registering the donation crash.
     */
    public function getDescription(): string
    {
        $charityName = $this->getCampaign()->getCharity()->getName();
        return "Donation {$this->getUuid()} to $charityName";
    }

    /**
     * @param PreUpdateEventArgs $args
     * @throws \LogicException if amount is changed
     */
    #[ORM\PreUpdate]
    public function preUpdate(PreUpdateEventArgs $args): void
    {
        if (!$args->hasChangedField('amount')) {
            return;
        }

        if ($args->getOldValue('amount') !== $args->getNewValue('amount')) {
            throw new \LogicException('Amount may not be changed after a donation is created');
        }
    }

    public function toSFApiModel(): array
    {
        $data = [
            ...$this->toFrontEndApiModel(),
            'originalPspFee' => (float) $this->getOriginalPspFee(),
            'tipRefundAmount' => $this->getTipRefundAmount()?->toMajorUnitFloat(),
        ];

        // As of mid 2024 only the actual donate frontend gets this value, to avoid
        // confusion around values that are too temporary to be useful in a CRM anyway.
        unset($data['matchReservedAmount']);

        if ($this->mandate) {
            $data['mandate'] = [
              'salesforceId' => $this->mandate->getSalesforceId(),
            ];
        }

        return $data;
    }

    public function toFrontEndApiModel(): array
    {
        $totalPaidByDonor = $this->getTotalPaidByDonor();

        $data = [
            'amountMatchedByChampionFunds' => (float) $this->getConfirmedChampionWithdrawalTotal(),
            'amountMatchedByPledges' => (float) $this->getConfirmedPledgeWithdrawalTotal(),
            'amountPreauthorizedFromChampionFunds' => (float) $this->getPreAuthorizedChampionWithdrawalTotal(),
            'billingPostalAddress' => $this->donorBillingPostcode,
            'charityFee' => (float) $this->getCharityFee(),
            'charityFeeVat' => (float) $this->getCharityFeeVat(),
            'charityId' => $this->getCampaign()->getCharity()->getSalesforceId(),
            'charityName' => $this->getCampaign()->getCharity()->getName(),
            'countryCode' => $this->getDonorCountryCode(),
            'collectedTime' => $this->getCollectedAt()?->format(DateTimeInterface::ATOM),
            'createdTime' => $this->getCreatedDate()->format(DateTimeInterface::ATOM),
            'currencyCode' => $this->currency()->isoCode(),
            'donationAmount' => (float) $this->getAmount(),
            'totalPaid' => is_null($totalPaidByDonor) ? null : (float)$totalPaidByDonor,
            'donationId' => $this->getUuid(),
            'donationMatched' => $this->getCampaign()->isMatched(),
            'emailAddress' => $this->getDonorEmailAddress()?->email,
            'firstName' => $this->getDonorFirstName(true),
            'giftAid' => $this->hasGiftAid(),
            'homeAddress' => $this->getDonorHomeAddressLine1(),
            'homePostcode' => $this->getDonorHomePostcode(),
            'lastName' => $this->getDonorLastName(true),
            'matchedAmount' => $this->getDonationStatus()->isSuccessful()
                ? (float) $this->getFundingWithdrawalTotal()
                : 0,
            'matchReservedAmount' => 0,
            'optInCharityEmail' => $this->getCharityComms(),
            'optInChampionEmail' => $this->getChampionComms(),
            'optInTbgEmail' => $this->getTbgComms(),
            'projectId' => $this->getCampaign()->getSalesforceId(),
            'psp' => $this->getPsp(),
            'pspCustomerId' => $this->getPspCustomerId()?->stripeCustomerId,
            'pspMethodType' => $this->getPaymentMethodType()?->value,
            'refundedTime' => $this->refundedAt?->format(DateTimeInterface::ATOM),
            'status' => $this->getDonationStatus(),
            'tbgGiftAidRequestConfirmedCompleteAt' =>
                $this->tbgGiftAidRequestConfirmedCompleteAt?->format(DateTimeInterface::ATOM),
            'tipAmount' => (float) $this->getTipAmount(),
            'tipGiftAid' => $this->hasTipGiftAid(),
            'transactionId' => $this->getTransactionId(),
            'updatedTime' => $this->getUpdatedDate()->format(DateTimeInterface::ATOM),
        ];

        if (in_array($this->getDonationStatus(), [DonationStatus::Pending, DonationStatus::PreAuthorized], true)) {
            $data['matchReservedAmount'] = (float) $this->getFundingWithdrawalTotal();
        }

        if ($this->mandate) {
            // Not including the entire mandate details as that would be wasteful, just parts FE needs to display with
            // the donation.
            $data['mandate']['uuid'] = $this->mandate->getUuid()->toString();
            $data['mandate']['activeFrom'] = $this->mandate->getActiveFrom()?->format(DateTimeInterface::ATOM);
        } else {
            $data['mandate'] = null;
        }

        return $data;
    }

    public function getDonationStatus(): DonationStatus
    {
        return $this->donationStatus;
    }

    public function setDonationStatus(DonationStatus $donationStatus): void
    {
        // todo at some point - remove this method and replace with more specific command method(s). The only non-test
        // caller now is passing DonationStatus::Paid.

        /** @psalm-suppress DeprecatedConstant */
        $this->donationStatus = match ($donationStatus) {
            DonationStatus::Refunded =>
                throw new \Exception('Donation::recordRefundAt must be used to set refunded status'),
            DonationStatus::Cancelled =>
                throw new \Exception('Donation::cancelled must be used to cancel'),
            DonationStatus::Collected =>
                throw new \Exception('Donation::collectFromStripe must be used to collect'),
            DonationStatus::Chargedback =>
                throw new \Exception('DonationStatus::Chargedback is deprecated'),

            DonationStatus::Failed,
            DonationStatus::Paid,
            DonationStatus::Pending,
            DonationStatus::PreAuthorized
            => $donationStatus,
        };
    }

    public function getCollectedAt(): ?DateTimeImmutable
    {
        return $this->collectedAt;
    }

    /**
     * @return Campaign
     */
    public function getCampaign(): Campaign
    {
        return $this->campaign;
    }

    /**
     * @param Campaign $campaign
     */
    public function setCampaign(Campaign $campaign): void
    {
        $this->campaign = $campaign;
    }

    public function getDonorEmailAddress(): ?EmailAddress
    {
        return ((bool) $this->donorEmailAddress) ? EmailAddress::of($this->donorEmailAddress) : null;
    }

    public function setDonorEmailAddress(?EmailAddress $donorEmailAddress): void
    {
        $this->donorEmailAddress = $donorEmailAddress?->email;
    }

    public function getCharityComms(): ?bool
    {
        return $this->charityComms;
    }

    public function setCharityComms(?bool $charityComms): void
    {
        $this->charityComms = $charityComms;
    }

    public function getChampionComms(): ?bool
    {
        return $this->championComms;
    }

    public function setChampionComms(?bool $championComms): void
    {
        $this->championComms = $championComms;
    }

    public function getDonorFirstName(bool $salesforceSafe = false): ?string
    {
        $firstName = $this->donorFirstName;

        if ($salesforceSafe) {
            $firstName = $this->makeSalesforceSafe($firstName, false);
        }

        return $firstName;
    }

    public function setDonorName(?DonorName $donorName): void
    {
        $this->donorFirstName = $donorName?->first;
        $this->donorLastName = $donorName?->last;
    }

    public function getDonorLastName(bool $salesforceSafe = false): ?string
    {
        $lastName = $this->donorLastName;

        if ($salesforceSafe) {
            $lastName = $this->makeSalesforceSafe($lastName, true);
        }

        return $lastName;
    }

    public function hasGiftAid(): bool
    {
        return $this->giftAid;
    }

    private function setGiftAid(bool $giftAid): void
    {
        $this->giftAid = $giftAid;

        // Default tip Gift Aid to main Gift Aid value. If it is set explicitly
        // first this will be skipped. If set explicitly after, the later call
        // will persist.
        if ($this->tipGiftAid === null) {
            $this->tipGiftAid = $giftAid;
        }
    }

    public function getTbgComms(): ?bool
    {
        return $this->tbgComms;
    }

    public function setTbgComms(?bool $tbgComms): void
    {
        $this->tbgComms = $tbgComms;
    }

    /**
     * Get core donation amount excluding any tip or fee cover.
     *
     * @return numeric-string   In full pounds GBP.
     */
    public function getAmount(): string
    {
        return $this->amount;
    }

    /**
     * @return numeric-string   In full pounds GBP. Net fee if VAT is added.
     */
    public function getCharityFee(): string
    {
        return $this->charityFee;
    }

    /**
     * @return numeric-string
     */
    #[Pure] public function getCharityFeeGross(): string
    {
        return bcadd($this->getCharityFee(), $this->getCharityFeeVat(), 2);
    }

    /**
     * @param numeric-string $charityFee
     */
    public function setCharityFee(string $charityFee): void
    {
        $this->charityFee = $charityFee;
    }

    public function setTransactionId(string $transactionId): void
    {
        $this->transactionId = $transactionId;
    }

    /**
     * @return string|null
     */
    public function getTransferId(): ?string
    {
        return $this->transferId;
    }

    public function getDonorCountryCode(): ?string
    {
        return $this->donorCountryCode;
    }

    /**
     * @psalm-return numeric-string   Total amount in withdrawals - not necessarily finalised.
     */
    public function getFundingWithdrawalTotal(): string
    {
        $withdrawalTotal = '0.00';
        foreach ($this->fundingWithdrawals as $fundingWithdrawal) {
            $withdrawalTotal = bcadd($withdrawalTotal, $fundingWithdrawal->getAmount(), 2);
        }

        return $withdrawalTotal;
    }

    public function getFundingWithdrawalTotalAsObject(): Money
    {
        return Money::fromNumericString(
            $this->getFundingWithdrawalTotal(),
            Currency::fromIsoCode($this->currencyCode)
        );
    }

    /**
     * @return string Total amount *finalised*, matched by `Fund`s of type "championFund"
     */
    private function getConfirmedChampionWithdrawalTotal(): string
    {
        if (!$this->getDonationStatus()->isSuccessful()) {
            return '0.0';
        }

<<<<<<< HEAD
        return $this->getWithdrawalTotalByFundType(ChampionFund::class);
=======
        $withdrawalTotal = '0.0';
        foreach ($this->fundingWithdrawals as $fundingWithdrawal) {
            if ($fundingWithdrawal->getCampaignFunding()->getFund()->getFundType() === FundType::ChampionFund) {
                $withdrawalTotal = bcadd($withdrawalTotal, $fundingWithdrawal->getAmount(), 2);
            }
        }

        return $withdrawalTotal;
>>>>>>> 96024d84
    }

    /**
     * @return string Total amount *finalised*, matched by `Fund`s of type "pledge"
     */
    private function getConfirmedPledgeWithdrawalTotal(): string
    {
        if (!$this->getDonationStatus()->isSuccessful()) {
            return '0.0';
        }

        return $this->getWithdrawalTotalByFundType(Pledge::class);
    }

    /**
     * @return numeric-string
     */
    private function getPreAuthorizedChampionWithdrawalTotal(): string
    {
        if ($this->getDonationStatus() !== DonationStatus::PreAuthorized) {
            return '0.0';
        }

        return $this->getWithdrawalTotalByFundType(ChampionFund::class);
    }

    /**
     * @param class-string $fundType
     * @return numeric-string
     */
    private function getWithdrawalTotalByFundType(string $fundType): string
    {
        $withdrawalTotal = '0.0';
        foreach ($this->fundingWithdrawals as $fundingWithdrawal) {
<<<<<<< HEAD
            // Rely on Doctrine `SINGLE_TABLE` inheritance structure to derive the type from the concrete class.
            if ($fundingWithdrawal->getCampaignFunding()->getFund() instanceof $fundType) {
=======
            $fundIsPledge = $fundingWithdrawal->getCampaignFunding()->getFund()->getFundType()->isAnyPledgeType();

            if ($fundIsPledge) {
>>>>>>> 96024d84
                $withdrawalTotal = bcadd($withdrawalTotal, $fundingWithdrawal->getAmount(), 2);
            }
        }

        return $withdrawalTotal;
    }

    /**
     * @return string|null For a stripe based donation this is the payment intent ID. Usually set immediately for
     * each new donation, but for delayed regular giving donations will not be set until we're ready to collect
     * the payment.
     */
    public function getTransactionId(): ?string
    {
        return $this->transactionId;
    }



    public function getChargeId(): ?string
    {
        return $this->chargeId;
    }

    /**
     * @param UuidInterface $uuid
     */
    public function setUuid(UuidInterface $uuid): void
    {
        $this->uuid = $uuid;
    }

    public function addFundingWithdrawal(FundingWithdrawal $fundingWithdrawal): void
    {
        $this->fundingWithdrawals->add($fundingWithdrawal);
    }

    /**
     * @return Collection<int, FundingWithdrawal>
     */
    public function getFundingWithdrawals(): Collection
    {
        return $this->fundingWithdrawals;
    }

    /**
     * @param string $donorCountryCode Two letter upper case code
     * @throws \UnexpectedValueException if code is does not match format.
     *
     */
    public function setDonorCountryCode(string $donorCountryCode): void
    {
        try {
            Assertion::length($donorCountryCode, 2);
            Assertion::regex($donorCountryCode, '/^[A-Z][A-Z]$/');
        } catch (AssertionFailedException $e) {
            throw new \UnexpectedValueException(message: $e->getMessage(), previous: $e);
        }

        $this->donorCountryCode = $donorCountryCode;
    }

    /**
     * @return string   Payment Service Provider short identifier, e.g. 'stripe'.
     */
    public function getPsp(): string
    {
        return $this->psp;
    }

    /**
     * @param string $psp   Payment Service Provider short identifier, e.g. 'stripe'.
     */
    private function setPsp(string $psp): void
    {
        if (!in_array($psp, $this->possiblePSPs, true)) {
            throw new \UnexpectedValueException("Unexpected PSP '$psp'");
        }

        $this->psp = $psp;
    }

    /**
     * @return numeric-string
     */
    public function getTipAmount(): string
    {
        return $this->tipAmount;
    }

    public function setTipAmount(string $tipAmount): void
    {
        /** @psalm-var numeric-string $tipAmount */
        if (
            $this->paymentMethodType === PaymentMethodType::CustomerBalance &&
            bccomp($tipAmount, '0', 2) !== 0
        ) {
            // We would have accepted a tip at the time the customer balance was created, so we don't take a second
            // tip as part of the donation.
            throw new \UnexpectedValueException('A Customer Balance Donation may not include a tip');
        }

        $max = self::MAXIMUM_CARD_DONATION;

        if (bccomp($tipAmount, (string)(self::MAXIMUM_CARD_DONATION), 2) === 1) {
            throw new \UnexpectedValueException(sprintf(
                'Tip amount must not exceed %d %s',
                $max,
                $this->currencyCode,
            ));
        }

        if (bccomp($tipAmount, '0', 2) === -1) {
            throw new \UnexpectedValueException('Tip amount must not be negative');
        }

        $this->tipAmount = $tipAmount;
    }

    public function hasTipGiftAid(): ?bool
    {
        return $this->tipGiftAid;
    }

    public function setTipGiftAid(?bool $tipGiftAid): void
    {
        $this->tipGiftAid = $tipGiftAid;
    }

    private function getDonorHomeAddressLine1(): ?string
    {
        return $this->donorHomeAddressLine1;
    }

    private function getDonorHomePostcode(): ?string
    {
        return $this->donorHomePostcode;
    }

    public function setDonorHomePostcode(?string $donorHomePostcode): void
    {
        $this->donorHomePostcode = $donorHomePostcode;
    }

    /**
     * @return numeric-string
     */
    public function getCharityFeeVat(): string
    {
        return $this->charityFeeVat;
    }

    /**
     * @param numeric-string $charityFeeVat
     */
    public function setCharityFeeVat(string $charityFeeVat): void
    {
        $this->charityFeeVat = $charityFeeVat;
    }

    /**
     * @return int      The amount of the total donation, in cents/pence/..., which is to be excluded
     *                  from payout to the charity. This is the sum of
     *                  (a) any part of that amount which was a tip to the Big Give;
     *                  (b) fees on the remaining donation amount; and
     *                  (c) VAT on fees where applicable.
     *                  It does not include separately sourced funds like matching or
     *                  Gift Aid.
     */
    public function getAmountToDeductFractional(): int
    {
        $amountToDeduct = bcadd($this->getTipAmount(), $this->getCharityFeeGross(), 2);

        return (int) bcmul('100', $amountToDeduct, 2);
    }

    /**
     * @return int      The amount of the core donation, in pence/cents/..., which is to be paid out
     *                  to the charity. This is the amount paid by the donor minus
     *                  (a) any part of that amount which was a tip to the Big Give;
     *                  (b) fees on the remaining donation amount; and
     *                  (c) VAT on fees where applicable.
     *                  It does not include separately sourced funds like matching or
     *                  Gift Aid.
     *
     *                  This is just used in unit tests to validate we haven't broken anything now.
     *                  Note that because `getAmountToDeductFractional()` takes off the tip amount and
     *                  `getAmount()` relates to core amount, we must re-add the tip here to get a
     *                  correct answer.
     */
    public function getAmountForCharityFractional(): int
    {
        $amountFractional = (int) bcmul('100', $this->getAmount(), 2);
        return $amountFractional +
            $this->getTipAmountFractional() -
            $this->getAmountToDeductFractional();
    }

    /**
     * @return int  Full amount, including any tip or fee cover, in pence/cents/...
     */
    public function getAmountFractionalIncTip(): int
    {
        $coreAmountFractional = (int) bcmul('100', $this->getAmount(), 2);

        return $coreAmountFractional + $this->getTipAmountFractional();
    }

    /**
     * @return int  In e.g. pence/cents/...
     */
    public function getTipAmountFractional(): int
    {
        return (int) bcmul('100', $this->getTipAmount(), 2);
    }

    /**
     * @return string
     */
    public function getOriginalPspFee(): string
    {
        return $this->originalPspFee;
    }

    /**
     * @param numeric-string $originalPspFeeFractional
     * @return void
     */
    public function setOriginalPspFeeFractional(string $originalPspFeeFractional): void
    {
        $this->originalPspFee = bcdiv($originalPspFeeFractional, '100', 2);
    }

    /**
     * @return bool
     */
    public function hasTbgShouldProcessGiftAid(): ?bool
    {
        return $this->tbgShouldProcessGiftAid;
    }

    /**
     * @param bool $tbgShouldProcessGiftAid
     */
    public function setTbgShouldProcessGiftAid(?bool $tbgShouldProcessGiftAid): void
    {
        $this->tbgShouldProcessGiftAid = $tbgShouldProcessGiftAid;
    }

    /**
     * @param DateTime|null $tbgGiftAidRequestQueuedAt
     */
    public function setTbgGiftAidRequestQueuedAt(?DateTime $tbgGiftAidRequestQueuedAt): void
    {
        $this->tbgGiftAidRequestQueuedAt = $tbgGiftAidRequestQueuedAt;
    }

    /**
     * @return DateTime|null
     */
    public function getTbgGiftAidRequestFailedAt(): ?DateTime
    {
        return $this->tbgGiftAidRequestFailedAt;
    }

    /**
     * @param DateTime|null $tbgGiftAidRequestFailedAt
     */
    public function setTbgGiftAidRequestFailedAt(?DateTime $tbgGiftAidRequestFailedAt): void
    {
        $this->tbgGiftAidRequestFailedAt = $tbgGiftAidRequestFailedAt;
    }

    public function getTbgGiftAidRequestConfirmedCompleteAt(): ?DateTime
    {
        return $this->tbgGiftAidRequestConfirmedCompleteAt;
    }

    /**
     * @param DateTime|null $tbgGiftAidRequestConfirmedCompleteAt
     */
    public function setTbgGiftAidRequestConfirmedCompleteAt(?DateTime $tbgGiftAidRequestConfirmedCompleteAt): void
    {
        $this->tbgGiftAidRequestConfirmedCompleteAt = $tbgGiftAidRequestConfirmedCompleteAt;
    }

    public function getTbgGiftAidRequestCorrelationId(): ?string
    {
        return $this->tbgGiftAidRequestCorrelationId;
    }

    /**
     * @param string|null $tbgGiftAidRequestCorrelationId
     */
    public function setTbgGiftAidRequestCorrelationId(?string $tbgGiftAidRequestCorrelationId): void
    {
        $this->tbgGiftAidRequestCorrelationId = $tbgGiftAidRequestCorrelationId;
    }

    public function getTbgGiftAidResponseDetail(): ?string
    {
        return $this->tbgGiftAidResponseDetail;
    }

    /**
     * @param string|null $tbgGiftAidResponseDetail
     */
    public function setTbgGiftAidResponseDetail(?string $tbgGiftAidResponseDetail): void
    {
        $this->tbgGiftAidResponseDetail = $tbgGiftAidResponseDetail;
    }

    public function getPspCustomerId(): ?StripeCustomerId
    {
        if ($this->pspCustomerId === null) {
            return null;
        };

        if ($this->psp !== 'stripe') {
            throw new \RuntimeException('Unexpected PSP');
        }

        return StripeCustomerId::of($this->pspCustomerId);
    }

    public function setPspCustomerId(?string $pspCustomerId): void
    {
        $this->pspCustomerId = $pspCustomerId;
    }

    public function getPaymentMethodType(): ?PaymentMethodType
    {
        return $this->paymentMethodType;
    }

    /**
     * We want to ensure each Payment Intent is set up to be settled a specific way, so
     * we get this from an on-create property of the Donation instead of using
     * `automatic_payment_methods`.
     * "card" includes wallets and is the method for the vast majority of donations.
     * "customer_balance" is used when a previous bank transfer means a donor already
     * has credits to use for platform charities, *and* for Big Give tips set up when
     * preparing to make a bank transfer. In the latter case we rely on
     * `payment_method_options` to allow the PI to be created even though there aren't
     * yet sufficient funds.
     */
    public function getStripeMethodProperties(): array
    {
        $properties = match ($this->paymentMethodType) {
            PaymentMethodType::CustomerBalance => [
                'payment_method_types' => ['customer_balance'],
            ],
            PaymentMethodType::Card => [
                // in this case we want to use the Stripe Payment Element, so we can't specify card explicitly, we
                // need to turn on automatic methods instead and let the element decide what methods to show.
                'automatic_payment_methods' => [
                    'enabled' => true,
                    'allow_redirects' => 'never',
                ]
            ],
        };

        if ($this->paymentMethodType === PaymentMethodType::CustomerBalance) {
            if ($this->currencyCode !== 'GBP') {
                throw new \UnexpectedValueException('Customer balance payments only supported for GBP');
            }

            $properties['payment_method_data'] = [
                'type' => PaymentMethodType::CustomerBalance->value,
            ];

            $properties['payment_method_options'] = [
                'customer_balance' => [
                    'funding_type' => 'bank_transfer',
                    'bank_transfer' => [
                        'type' => 'gb_bank_transfer',
                    ],
                ],
            ];
        }

        return $properties;
    }

    /**
     * This isn't supported for "customer_balance" Payment Intents, and is also not
     * really needed for them because the fee is fixed at the lowest level and there
     * is no new donor bank transaction, so no statement ref to consider.
     *
     * An important side effect to keep in mind is that this means payout timing for
     * donations funded by bank transfer / customer balance is dictated by the platform
     * (Big Give) Stripe settings, *not* those of the receiving charity's connected
     * account. This means we cannot currently add a delay, so depending on the day of the
     * week it's received, a donation could be paid out to the charity almost immediately.
     * This may necessitate us having a different refund policy for donations via credit –
     * to be discussed further in early/mid 2023.
     *
     * @link https://stripe.com/docs/payments/connected-accounts
     * @link https://stripe.com/docs/connect/destination-charges#settlement-merchant
     */
    public function getStripeOnBehalfOfProperties(): array
    {
        if ($this->paymentMethodType === PaymentMethodType::Card) {
            return ['on_behalf_of' => $this->getCampaign()->getCharity()->getStripeAccountId()];
        }

        return [];
    }

    /**
     * Sidestep "`setup_future_usage` cannot be used with one or more of the values you
     * specified in `payment_method_types`. Please remove `setup_future_usage` or
     * remove these types from `payment_method_types`: ["customer_balance"]".
     */
    public function supportsSavingPaymentMethod(): bool
    {
        return $this->paymentMethodType === PaymentMethodType::Card;
    }

    public function getDonorFullName(): ?string
    {
        $firstName = $this->getDonorFirstName();
        $lastName = $this->getDonorLastName();
        if ($firstName === null && $lastName === null) {
            return null;
        }

        return trim(($firstName ?? '') . ' ' . ($lastName ?? ''));
    }

    public function hasEnoughDataForSalesforce(): bool
    {
        $firstName = $this->getDonorFirstName();
        $lastName = $this->getDonorLastName();

        return is_string($firstName) && $firstName !== '' && is_string($lastName) && $lastName !== '';
    }

    public function toClaimBotModel(): Messages\Donation
    {
        $lastName = $this->donorLastName;
        $firstName = $this->donorFirstName;
        $collectedAt = $this->getCollectedAt();
        if ($lastName === null) {
            throw new \Exception("Missing donor last name; cannot send donation to claimbot");
        }
        if ($firstName === null) {
            throw new \Exception("Missing donor first name; cannot send donation to claimbot");
        }
        if ($collectedAt === null) {
            throw new \Exception("Missing donor collected date; cannot send donation to claimbot");
        }

        $donationMessage = new Messages\Donation();
        $donationMessage->id = $this->uuid->toString();
        $donationMessage->donation_date = $collectedAt->format('Y-m-d');
        $donationMessage->title = '';
        $donationMessage->first_name = $firstName;
        $donationMessage->last_name = $lastName;

        $donationMessage->overseas = $this->donorHomePostcode === self::OVERSEAS;
        $donationMessage->postcode = $donationMessage->overseas ? '' : ($this->donorHomePostcode ?? '');

        $donationMessage->house_no = '';

        // MAT-192 will cover passing and storing this separately. For now, a pattern match should
        // give reasonable 'house number' values.
        if ($this->donorHomeAddressLine1 !== null) {
            $houseNumber = preg_replace('/^([0-9a-z-]+).*$/i', '$1', trim($this->donorHomeAddressLine1));
            \assert($houseNumber !== null);

            $donationMessage->house_no = $houseNumber;

            // In any case where this doesn't produce a result, just send the full first 40 characters
            // of the home address. This is also HMRC's requested value in this property for overseas
            // donations.
            if ($donationMessage->house_no === '' || $donationMessage->overseas) {
                $donationMessage->house_no = trim($this->donorHomeAddressLine1);
            }

            // Regardless of which source we used and if we are aiming for a number or a full
            // address, it should be truncated at 40 characters.
            $donationMessage->house_no = mb_substr($donationMessage->house_no, 0, 40);
        }

        $donationMessage->amount = (float) $this->amount;

        $donationMessage->org_hmrc_ref = $this->getCampaign()->getCharity()->getHmrcReferenceNumber() ?? '';
        $donationMessage->org_name = $this->getCampaign()->getCharity()->getName();
        $donationMessage->org_regulator = $this->getCampaign()->getCharity()->getRegulator();
        $donationMessage->org_regulator_number = $this->getCampaign()->getCharity()->getRegulatorNumber();

        return $donationMessage;
    }

    /**
     * Make text fit in limited and possibly-required SF fields
     *
     * @param string|null $text
     * @param bool $required
     * @return string|null
     */
    private function makeSalesforceSafe(?string $text, bool $required): ?string
    {
        if ($text === null || trim($text) === '') {
            if ($required) {
                return 'N/A';
            }

            return null;
        }

        return mb_substr($text, 0, 40);
    }

    public function recordRefundAt(\DateTimeImmutable $refundDate): void
    {
        if ($this->donationStatus === DonationStatus::Refunded) {
            return;
        }
        $this->donationStatus = DonationStatus::Refunded;
        $this->refundedAt = $refundDate;
    }

    /**
     * Sets tip amount to zero and records the refund date. Refund amount must match tip amount.
     */
    public function setTipRefunded(\DateTimeImmutable $datetime, Money $amountRefunded): void
    {
        $this->refundedAt = $datetime;
        Assertion::nullOrEq(
            $this->totalPaidByDonor,
            (string)($this->getAmountFractionalIncTip() / 100)
        );

        Assertion::true(
            $amountRefunded->equalsIgnoringCurrency($this->tipAmount),
            'Amount Refunded should equal tip amount'
        );

        if ($this->totalPaidByDonor !== null) {
            $this->totalPaidByDonor = bcsub($this->totalPaidByDonor, $this->tipAmount, 2);
        }

        $this->setTipAmount('0.00');
        $this->tipRefundAmount = $amountRefunded->toNumericString();
    }

    /**
     * Updates status to `Cancelled`. Note that in most cases you will need to do more than just update the status,
     * so consider calling DonationService::cancel() rather than this directly.
     */
    public function cancel(): void
    {
        if (
            !in_array(
                $this->donationStatus,
                [
                    DonationStatus::Pending,
                    DonationStatus::PreAuthorized,
                    DonationStatus::Cancelled,
                    DonationStatus::Collected, // doesn't really make sense to cancel a collected donation but we have
                                               // existing unit tests doing that, not changing now.
                ],
                true
            )
        ) {
            throw new \UnexpectedValueException("Cannot cancel {$this->donationStatus->value} donation");
        }

        $this->donationStatus = DonationStatus::Cancelled;
    }

    /**
     * Updates a donation to set the appropriate fees. If card details are null then we assume for now that a card with
     * the lowest possible fees will be used, and this should be called again with the details of the selected card
     * when confirming the payment.
     */
    public function deriveFees(?CardBrand $cardBrand, ?Country $cardCountry): void
    {
        $incursGiftAidFee = $this->hasGiftAid() && $this->hasTbgShouldProcessGiftAid();

        $fees = Calculator::calculate(
            $this->getPsp(),
            $cardBrand,
            $cardCountry,
            $this->getAmount(),
            $this->currency()->isoCode(),
            $incursGiftAidFee,
        );

        $this->setCharityFee($fees->coreFee);
        $this->setCharityFeeVat($fees->feeVat);
    }

    public function collectFromStripeCharge(
        string $chargeId,
        int $totalPaidFractional,
        string $transferId,
        ?CardBrand $cardBrand,
        ?Country $cardCountry,
        string $originalFeeFractional,
        int $chargeCreationTimestamp
    ): void {
        Assertion::eq(is_null($cardBrand), is_null($cardCountry));
        Assertion::numeric($originalFeeFractional);
        Assertion::notEmpty($chargeId);
        Assertion::notEmpty($transferId);

        $this->chargeId = $chargeId;
        $this->transferId = $transferId;
        $this->donationStatus = DonationStatus::Collected;
        $this->collectedAt = (new \DateTimeImmutable("@$chargeCreationTimestamp"));
        $this->setOriginalPspFeeFractional($originalFeeFractional);

        $this->totalPaidByDonor = bcdiv((string)$totalPaidFractional, '100', 2);
    }

    /**
     * Updates a pending donation to reflect changes made in the donation form.
     */
    public function update(
        bool $giftAid,
        ?bool $tipGiftAid = null,
        ?string $donorHomeAddressLine1 = null,
        ?string $donorHomePostcode = null,
        ?DonorName $donorName = null,
        ?EmailAddress $donorEmailAddress = null,
        ?bool $tbgComms = false,
        ?bool $charityComms = false,
        ?bool $championComms = false,
        ?string $donorBillingPostcode = null,
    ): void {
        if ($this->donationStatus !== DonationStatus::Pending) {
            throw new \UnexpectedValueException("Update only allowed for pending donation");
        }

        if (trim($donorHomeAddressLine1 ?? '') === '') {
            $donorHomeAddressLine1 = null;
        }

        if (trim($donorBillingPostcode ?? '') === '') {
            $donorBillingPostcode = null;
        }

        if ($giftAid && $donorHomeAddressLine1 === null) {
            throw new \UnexpectedValueException("Cannot Claim Gift Aid Without Home Address");
        }

        try {
            $lazyAssertion = Assert::lazy();

            $lazyAssertion
                ->that($donorHomeAddressLine1, 'donorHomeAddressLine1')
                ->nullOr()->betweenLength(1, 255);

            /** postcode should either be a UK postcode or the word 'OVERSEAS' - either way length will be between 5 and
                8. Could consider adding a regex validation.
             * @see self::OVERSEAS
             */
            $lazyAssertion->that($donorHomePostcode, 'donorHomePostcode')->nullOr()->betweenLength(5, 8);

            // allow up to 15 chars to account for post / zip codes worldwide
            $lazyAssertion->that($donorBillingPostcode, 'donorBillingPostcode')->nullOr()->betweenLength(1, 15);

            $lazyAssertion->verifyNow();
        } catch (LazyAssertionException $e) {
            throw new \UnexpectedValueException($e->getMessage(), previous: $e);
        }

        $this->donorHomeAddressLine1 = $donorHomeAddressLine1;
        $this->donorBillingPostcode = $donorBillingPostcode;

        $this->setGiftAid($giftAid);
        $this->setTipGiftAid($tipGiftAid);
        $this->setTbgShouldProcessGiftAid($this->getCampaign()->getCharity()->isTbgClaimingGiftAid());
        $this->setDonorHomePostcode($donorHomePostcode);
        if ($donorName) {
            $this->setDonorName($donorName);
        }
        $this->setDonorEmailAddress($donorEmailAddress);
        $this->setTbgComms($tbgComms);
        $this->setCharityComms($charityComms);
        $this->setChampionComms($championComms);
    }

    /**
     * Checks the donation is ready to be confirmed if and when the donor is ready to pay - i.e. that all required
     * fields are filled in.
     *
     * @throws LazyAssertionException if not.
     *
     * This method returning true does *NOT* indicate that the donor has chosen to definitely donate - that must be
     * established based on other info (e.g. because they sent a confirmation request).
     */
    public function assertIsReadyToConfirm(): true
    {
        $this->assertionsForConfirmOrPreAuth()
            ->that($this->transactionId)->notNull('Missing Transaction ID')
            ->verifyNow();

        return true;
    }

    /**
     * Authorises BG to collect this donation at the given date in the future.
     */
    public function preAuthorize(DateTimeImmutable $paymentDate): void
    {
        $this->assertionsForConfirmOrPreAuth()->verifyNow();
        $this->preAuthorizationDate = $paymentDate;
        $this->donationStatus = DonationStatus::PreAuthorized;
    }

    public function getPreAuthorizationDate(): ?\DateTimeImmutable
    {
        return $this->preAuthorizationDate;
    }

    /**
     * @return numeric-string|null The total the donor paid, either as recorded at the time or as we can calculate from
     * other info, in major currency units.
     *
     * Returns *original* charge amount even if now fully reversed, but only the net balance paid if there
     * was a tip-only refund.
     */
    public function getTotalPaidByDonor(): ?string
    {
        if (! $this->donationStatus->isSuccessful() && ! $this->donationStatus->isReversed()) {
            // incomplete donation, donor has not paid any amount yet.
            return null;
        }

        $total = $this->getAmountFractionalIncTip();
        $totalString = bcdiv((string)$total, '100', 2);

        if ($this->totalPaidByDonor !== null) {
            Assertion::eq($this->totalPaidByDonor, $totalString);
            // We need these to be equal to justify the fact that outside this if block we're returning $totalString
            // based on today's calculation and assuming it's equal to what we charged the donor at the time it was
            // confirmed.

            return $this->totalPaidByDonor;
        }

        return $totalString;
    }

    public function getMandateSequenceNumber(): ?DonationSequenceNumber
    {
        if ($this->mandateSequenceNumber === null) {
            return null;
        }
        return DonationSequenceNumber::of($this->mandateSequenceNumber);
    }

    /**
     * @psalm-suppress PossiblyUnusedMethod
     */
    public function getMandate(): ?RegularGivingMandate
    {
        return $this->mandate;
    }

    /**
     * @return array Representation of this donation suitable for creating a Stripe Payment intent with
     * @see \MatchBot\Client\Stripe::createPaymentIntent
     */
    public function createStripePaymentIntentPayload(): array
    {
        Assertion::same('stripe', $this->psp);

        /** @var array{metadata: array} $payload */
        $payload = [
            ...$this->getStripeMethodProperties(),
            ...$this->getStripeOnBehalfOfProperties(),
            'customer' => $this->getPspCustomerId()?->stripeCustomerId,
            // Stripe Payment Intent `amount` is in the smallest currency unit, e.g. pence.
            // See https://stripe.com/docs/api/payment_intents/object
            'amount' => $this->getAmountFractionalIncTip(),
            'currency' => $this->currency()->isoCode(case: 'lower'),
            'description' => $this->getDescription(),
            'capture_method' => 'automatic', // 'automatic' was default in previous API versions,
            // default is now 'automatic_async'
            'metadata' => [
                /**
                 * Keys like comms opt ins are set only later. See the counterpart
                 * in {@see Update::addData()} too.
                 */
                'campaignId' => $this->getCampaign()->getSalesforceId(),
                'campaignName' => $this->getCampaign()->getCampaignName(),
                'charityId' => $this->getCampaign()->getCharity()->getSalesforceId(),
                'charityName' => $this->getCampaign()->getCharity()->getName(),
                'donationId' => $this->getUuid(),
                'environment' => getenv('APP_ENV'),
                'matchedAmount' => $this->getFundingWithdrawalTotal(),
                'stripeFeeRechargeGross' => $this->getCharityFeeGross(),
                'stripeFeeRechargeNet' => $this->getCharityFee(),
                'stripeFeeRechargeVat' => $this->getCharityFeeVat(),
                'tipAmount' => $this->getTipAmount(),
            ],
            'statement_descriptor' => $this->getCampaign()->getCharity()->getStatementDescriptor(),
            // See https://stripe.com/docs/connect/destination-charges#application-fee
            'application_fee_amount' => $this->getAmountToDeductFractional(),
            'transfer_data' => [
                'destination' => $this->getCampaign()->getCharity()->getStripeAccountId(),
            ],
        ];

        $mandate = $this->getMandate();
        $sequenceNumber = $this->getMandateSequenceNumber();
        if ($mandate !== null && $sequenceNumber !== null) {
            $payload['metadata']['mandateId'] = $mandate->getId();
            $payload['metadata']['mandateSequenceNumber'] = $sequenceNumber->number;
        }

        return $payload;
    }

    public function isFullyMatched(): bool
    {
        return bccomp($this->amount, $this->getFundingWithdrawalTotal(), 2) === 0;
    }

    public function getUuid(): UuidInterface
    {
        return $this->uuid;
    }

    /**
     * @return numeric-string The amount of gift aid claimable (or claimed) from HMRC to increase the gift aid value.
     *
     * Assumes that the Gift Aid percentage is unchanging and applies to all past donations. We need to
     * add more complexity if it does change.
     */
    public function getGiftAidValue(): string
    {
        if (! $this->giftAid) {
            return '0.00';
        }

        $amount = $this->amount;

        return self::donationAmountToGiftAidValue($amount);
    }

    /**
     * @return numeric-string
     */
    public function totalCharityValueAmount(): string
    {
        return Money::sum(
            ...array_map(Money::fromNumericStringGBP(...), [
                $this->amount,
                $this->getGiftAidValue(),
                $this->getFundingWithdrawalTotal()
            ])
        )->toNumericString();
    }

    /**
     * These assertions are required both for a donation to be confirmed and for it to be pre-authorized. They do
     * NOT include an assertion that the donation has a transaction ID, as that is only required for confirmation, not
     * for pre-auth.
     */
    private function assertionsForConfirmOrPreAuth(): \Assert\LazyAssertion
    {
        return Assert::lazy()
            ->that($this->donorFirstName, 'donorFirstName')->notNull('Missing Donor First Name')
            ->that($this->donorLastName, 'donorLastName')->notNull('Missing Donor Last Name')
            ->that($this->donorEmailAddress)->notNull('Missing Donor Email Address')
            ->that($this->donorCountryCode)->notNull('Missing Billing Country')
            ->that($this->donorBillingPostcode)->notNull('Missing Billing Postcode')
            ->that($this->tbgComms)->notNull('Missing tbgComms preference')
            ->that($this->charityComms)->notNull('Missing charityComms preference')
            ->that($this->donationStatus, 'donationStatus')
            ->that($this->donationStatus)->inArray(
                [DonationStatus::Pending, DonationStatus::PreAuthorized],
                "Donation status is '{$this->donationStatus->value}', must be " .
                "'Pending' or 'PreAuthorized' to confirm payment"
            );
    }

    /**
     * @throws RegularGivingDonationToOldToCollect if PreAuthDate is more than one month in the past.
     * @throws \Assert\AssertionFailedException if PreAuthDate is null or in the future.
     */
    public function checkPreAuthDateAllowsCollectionAt(\DateTimeImmutable $now): void
    {
        if (!($this->thisIsInDateRangeToConfirm($now))) {
            throw new RegularGivingDonationToOldToCollect(
                "Donation #{$this->getid()}} should have been collected at " . "
                {$this->getPreAuthorizationDate()?->format('Y-m-d')}, will not at this time",
            );
        }
    }

    public function thisIsInDateRangeToConfirm(DateTimeImmutable $now): bool
    {
        $preAuthorizationDate = $this->getPreAuthorizationDate();

        if ($preAuthorizationDate === null) {
            return true;
        }

        return
            $preAuthorizationDate <= $now &&
            $preAuthorizationDate->add(new \DateInterval('P1M')) >= $now;
    }

    public function getRefundedAt(): ?DateTimeImmutable
    {
        return $this->refundedAt;
    }

    public function getTipRefundAmount(): ?Money
    {
        if ($this->tipRefundAmount === null) {
            return null;
        }

        // @todo-multi-currency cheating a little by asserting that currency is GBP, since it is always likely to be.
        Assertion::same($this->currencyCode, 'GBP');
        return Money::fromNumericStringGBP($this->tipRefundAmount);
    }

    public function currency(): Currency
    {
        return Currency::fromIsoCode($this->currencyCode);
    }
}<|MERGE_RESOLUTION|>--- conflicted
+++ resolved
@@ -828,60 +828,43 @@
             return '0.0';
         }
 
-<<<<<<< HEAD
-        return $this->getWithdrawalTotalByFundType(ChampionFund::class);
-=======
+        return $this->getWithdrawalTotalByFundType(FundType::ChampionFund);
+    }
+
+    /**
+     * @return string Total amount *finalised*, matched by `Fund`s of type "pledge"
+     */
+    private function getConfirmedPledgeWithdrawalTotal(): string
+    {
+        if (!$this->getDonationStatus()->isSuccessful()) {
+            return '0.0';
+        }
+
+        return $this->getWithdrawalTotalByFundType(FundType::Pledge, FundType::TopupPledge);
+    }
+
+    /**
+     * @return numeric-string
+     */
+    private function getPreAuthorizedChampionWithdrawalTotal(): string
+    {
+        if ($this->getDonationStatus() !== DonationStatus::PreAuthorized) {
+            return '0.0';
+        }
+
+        return $this->getWithdrawalTotalByFundType(FundType::ChampionFund);
+    }
+
+    /**
+     * @return numeric-string
+     */
+    private function getWithdrawalTotalByFundType(FundType ...$fundTypes): string
+    {
         $withdrawalTotal = '0.0';
         foreach ($this->fundingWithdrawals as $fundingWithdrawal) {
-            if ($fundingWithdrawal->getCampaignFunding()->getFund()->getFundType() === FundType::ChampionFund) {
-                $withdrawalTotal = bcadd($withdrawalTotal, $fundingWithdrawal->getAmount(), 2);
-            }
-        }
-
-        return $withdrawalTotal;
->>>>>>> 96024d84
-    }
-
-    /**
-     * @return string Total amount *finalised*, matched by `Fund`s of type "pledge"
-     */
-    private function getConfirmedPledgeWithdrawalTotal(): string
-    {
-        if (!$this->getDonationStatus()->isSuccessful()) {
-            return '0.0';
-        }
-
-        return $this->getWithdrawalTotalByFundType(Pledge::class);
-    }
-
-    /**
-     * @return numeric-string
-     */
-    private function getPreAuthorizedChampionWithdrawalTotal(): string
-    {
-        if ($this->getDonationStatus() !== DonationStatus::PreAuthorized) {
-            return '0.0';
-        }
-
-        return $this->getWithdrawalTotalByFundType(ChampionFund::class);
-    }
-
-    /**
-     * @param class-string $fundType
-     * @return numeric-string
-     */
-    private function getWithdrawalTotalByFundType(string $fundType): string
-    {
-        $withdrawalTotal = '0.0';
-        foreach ($this->fundingWithdrawals as $fundingWithdrawal) {
-<<<<<<< HEAD
             // Rely on Doctrine `SINGLE_TABLE` inheritance structure to derive the type from the concrete class.
-            if ($fundingWithdrawal->getCampaignFunding()->getFund() instanceof $fundType) {
-=======
-            $fundIsPledge = $fundingWithdrawal->getCampaignFunding()->getFund()->getFundType()->isAnyPledgeType();
-
-            if ($fundIsPledge) {
->>>>>>> 96024d84
+            $fundTypeOfThisWithdrawal = $fundingWithdrawal->getCampaignFunding()->getFund()->getFundType();
+            if (in_array($fundTypeOfThisWithdrawal, $fundTypes, true)) {
                 $withdrawalTotal = bcadd($withdrawalTotal, $fundingWithdrawal->getAmount(), 2);
             }
         }
