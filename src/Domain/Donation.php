<?php

declare(strict_types=1);

namespace MatchBot\Domain;

use DateTime;
use DateTimeImmutable;
use DateTimeInterface;
use Doctrine\Common\Collections\ArrayCollection;
use Doctrine\Common\Collections\Collection;
use Doctrine\ORM\Event\PreUpdateEventArgs;
use Doctrine\ORM\Mapping as ORM;
use JetBrains\PhpStorm\Pure;
use MatchBot\Application\Assertion;
use MatchBot\Application\Fees\Calculator;
use MatchBot\Application\HttpModels\DonationCreate;
use Messages;
use Ramsey\Uuid\Uuid;
use Ramsey\Uuid\UuidInterface;

use function bccomp;
use function sprintf;

#[ORM\Table]
#[ORM\Index(name: 'campaign_and_status', columns: ['campaign_id', 'donationStatus'])]
#[ORM\Index(name: 'date_and_status', columns: ['createdAt', 'donationStatus'])]
#[ORM\Index(name: 'salesforcePushStatus', columns: ['salesforcePushStatus'])]
#[ORM\Entity(repositoryClass: DonationRepository::class)]
#[ORM\HasLifecycleCallbacks]
class Donation extends SalesforceWriteProxy
{
    /**
     * @see Donation::$currencyCode
     */
    public const MAXIMUM_CARD_DONATION = 25_000;

    public const MAXIMUM_CUSTOMER_BALANCE_DONATION = 200_000;
    public const MINUMUM_AMOUNT = 1;

    private array $possiblePSPs = ['stripe'];

    /**
     * The donation ID for PSPs and public APIs. Not the same as the internal auto-increment $id used
     * by Doctrine internally for fast joins.
     *
     * @var UuidInterface|null
     */
    #[ORM\Column(type: 'uuid', unique: true)]
    protected ?UuidInterface $uuid = null;

    /**
     * @var Campaign
     */
    #[ORM\ManyToOne(targetEntity: Campaign::class)]
    protected Campaign $campaign;

    /**
     * @var string  Which Payment Service Provider (PSP) is expected to (or did) process the donation.
     */
    #[ORM\Column(type: 'string', length: 20)]
    protected string $psp;

    /**
     * @var ?DateTimeImmutable  When the donation first moved to status Collected, i.e. the donor finished paying.
     */
    #[ORM\Column(type: 'datetime_immutable', nullable: true)]
    protected ?DateTimeImmutable $collectedAt = null;

    /**
     * @var string|null PSP's transaction ID assigned on their processing.
     *
     * In the case of stripe (which is the only thing we support at present, this is the payment intent ID)
     */
    #[ORM\Column(type: 'string', unique: true, nullable: true)]
    protected ?string $transactionId = null;

    /**
     * @var string|null PSP's charge ID assigned on their processing.
     */
    #[ORM\Column(type: 'string', unique: true, nullable: true)]
    protected ?string $chargeId = null;

    /**
     * @var string|null PSP's transfer ID assigned on a successful charge. For Stripe this
     *                  ID relates to the Platform Account (i.e. the Big Give's) rather than
     *                  the Connected Account for the charity receiving the transferred
     *                  donation balance.
     */
    #[ORM\Column(type: 'string', unique: true, nullable: true)]
    protected ?string $transferId = null;

    /**
     * @var string  ISO 4217 code for the currency in which all monetary values are denominated, e.g. 'GBP'.
     */
    #[ORM\Column(type: 'string', length: 3)]
    protected readonly string $currencyCode;

    /**
     * Core donation amount in major currency units (i.e. Pounds) excluding any tip.
     *
     * @psalm-var numeric-string Always use bcmath methods as in repository helpers to avoid doing float maths
     *                           with decimals!
     * @see Donation::$currencyCode
     */
    #[ORM\Column(type: 'decimal', precision: 18, scale: 2)]
    protected readonly string $amount;

    /**
     * Fee the charity takes on, in £. Excludes any tax if applicable.
     *
     * For Stripe (EU / UK): 1.5% of $amount + 0.20p
     * For Stripe (Non EU / Amex): 3.2% of $amount + 0.20p
     *
     * @var string Always use bcmath methods as in repository helpers to avoid doing float maths with decimals!
     * @see Donation::$currencyCode
     */
    #[ORM\Column(type: 'decimal', precision: 18, scale: 2)]
    protected string $charityFee = '0.00';

    /**
     * Value Added Tax amount on `$charityFee`, in £. In addition to base amount
     * in $charityFee.
     *
     * @var string Always use bcmath methods as in repository helpers to avoid doing float maths with decimals!
     * @see Donation::$currencyCode
     */
    #[ORM\Column(type: 'decimal', precision: 18, scale: 2)]
    protected string $charityFeeVat = '0.00';

    /**
     * Fee charged to TBG by the PSP, in £. Added just for Stripe transactions from March '21.
     * Original fee varies by card brand and country and is based on the full amount paid by the
     * donor: `$amount + $tipAmount`.
     *
     * @var string Always use bcmath methods as in repository helpers to avoid doing float maths with decimals!
     * @see Donation::$currencyCode
     */
    #[ORM\Column(type: 'decimal', precision: 18, scale: 2)]
    protected string $originalPspFee = '0.00';

    #[ORM\Column(type: 'string', enumType: DonationStatus::class)]
    protected DonationStatus $donationStatus = DonationStatus::Pending;

    /**
     * @var bool    Whether the donor opted to receive email from the charity running the campaign
     */
    #[ORM\Column(type: 'boolean', nullable: true)]
    protected ?bool $charityComms = null;

    /**
     * @var bool
     */
    #[ORM\Column(type: 'boolean', nullable: true)]
    protected ?bool $giftAid = null;

    /**
     * @var bool    Whether the donor opted to receive email from the Big Give
     */
    #[ORM\Column(type: 'boolean', nullable: true)]
    protected ?bool $tbgComms = null;

    /**
     * @var bool    Whether the donor opted to receive email from the champion funding the campaign
     */
    #[ORM\Column(type: 'boolean', nullable: true)]
    protected ?bool $championComms = null;

    /**
     * @var string|null  *Billing* country code.
     */
    #[ORM\Column(type: 'string', length: 2, nullable: true)]
    protected ?string $donorCountryCode = null;

    #[ORM\Column(type: 'string', nullable: true)]
    protected ?string $donorEmailAddress = null;

    #[ORM\Column(type: 'string', nullable: true)]
    protected ?string $donorFirstName = null;

    #[ORM\Column(type: 'string', nullable: true)]
    protected ?string $donorLastName = null;

    /**
     * @var string|null Assumed to be billing address going forward.
     */
    #[ORM\Column(type: 'string', nullable: true)]
    protected ?string $donorPostalAddress = null;

    /**
     * @var string|null From residential address, if donor is claiming Gift Aid.
     */
    #[ORM\Column(type: 'string', nullable: true)]
    protected ?string $donorHomeAddressLine1 = null;

    /**
     * @var string|null From residential address, if donor is claiming Gift Aid.
     */
    #[ORM\Column(type: 'string', nullable: true)]
    protected ?string $donorHomePostcode = null;

    /**
     * @var string  Amount donor chose to add to cover a fee, including any tax.
     *              Precision numeric string.
     * @see Donation::$currencyCode
     */
    #[ORM\Column(type: 'decimal', precision: 18, scale: 2)]
    protected string $feeCoverAmount = '0.00';

    /**
     * @var string  Amount donor chose to tip. Precision numeric string.
     *              Set during donation setup and can also be modified later if the donor changes only this.
     * @see Donation::$currencyCode
     */
    #[ORM\Column(type: 'decimal', precision: 18, scale: 2)]
    protected string $tipAmount = '0.00';

    /**
     * @var bool    Whether Gift Aid was claimed on the 'tip' donation to the Big Give.
     */
    #[ORM\Column(type: 'boolean', nullable: true)]
    protected ?bool $tipGiftAid = null;

    /**
     * @var bool    Whether any Gift Aid claim should be made by the Big Give as an agent/nominee
     *              *if* `$giftAid is true too. This field is set independently to allow for claim
     *              status amendments so we must not assume a donation can actualy be claimed just
     *              because it's true.
     * @see Donation::$giftAid
     */
    #[ORM\Column(type: 'boolean', nullable: true)]
    protected ?bool $tbgShouldProcessGiftAid = null;

    /**
     * @var ?DateTime   When a queued message that should lead to a Gift Aid claim was sent.
     */
    #[ORM\Column(type: 'datetime', nullable: true)]
    protected ?DateTime $tbgGiftAidRequestQueuedAt = null;

    /**
     * @var ?DateTime   When a claim submission attempt was detected to have an error returned.
     */
    #[ORM\Column(type: 'datetime', nullable: true)]
    protected ?DateTime $tbgGiftAidRequestFailedAt = null;

    /**
     * @var ?DateTime   When a claim was detected accepted via an async poll.
     */
    #[ORM\Column(type: 'datetime', nullable: true)]
    protected ?DateTime $tbgGiftAidRequestConfirmedCompleteAt = null;

    /**
     * @var ?string Provided by HMRC upon initial claim submission acknowledgement.
     *              Doesn't imply success.
     */
    #[ORM\Column(type: 'string', nullable: true)]
    protected ?string $tbgGiftAidRequestCorrelationId = null;

    /**
     * @var ?string Verbatim final errors or messages from HMRC received immediately or
     *              (most likely based on real world observation) via an async poll.
     */
    #[ORM\Column(type: 'text', length: 65535, nullable: true)]
    protected ?string $tbgGiftAidResponseDetail = null;

    #[ORM\Column(type: 'string', nullable: true)]
    protected ?string $pspCustomerId = null;

    #[ORM\Column(type: 'string', enumType: PaymentMethodType::class, nullable: true)]
    protected ?PaymentMethodType $paymentMethodType = PaymentMethodType::Card;

    /**
     * @var Collection<int,FundingWithdrawal>
     */
    #[ORM\OneToMany(targetEntity: FundingWithdrawal::class, mappedBy: 'donation', fetch: 'EAGER')]
    protected $fundingWithdrawals;

    /**
     * Date at which we refunded this to the donor. Ideally will be null. Should be not null only iff status is
     * DonationStatus::Refunded
     */
    #[ORM\Column(nullable: true)]
    private ?\DateTimeImmutable $refundedAt = null;

    /**
     * @param string $amount
     * @deprecated but retained for now as used in old test classes. Not recommend for continued use - either use
     * fromApiModel or create a new named constructor that takes required data for your use case.
     */
<<<<<<< HEAD
    public static function emptyTestDonation(string $amount, PaymentMethodType $paymentMethodType = PaymentMethodType::Card, string $currencyCode = 'GBP'): self
    {
        $donation = new self($amount, $currencyCode, $paymentMethodType);
        $donation->psp = 'stripe';
        return $donation;
=======
    public static function emptyTestDonation(
        string $amount,
        PaymentMethodType $paymentMethodType = PaymentMethodType::Card,
        string $currencyCode = 'GBP'
    ): self {
        return new self($amount, $currencyCode, $paymentMethodType);
>>>>>>> 51f21d4a
    }

    /**
     * @psalm-param numeric-string $amount
     */
    private function __construct(string $amount, string $currencyCode, PaymentMethodType $paymentMethodType)
    {
        $this->fundingWithdrawals = new ArrayCollection();
        $this->currencyCode = $currencyCode;
        $maximumAmount = self::maximumAmount($paymentMethodType);

        if (
            bccomp($amount, (string)self::MINUMUM_AMOUNT, 2) === -1 ||
            bccomp($amount, (string)$maximumAmount, 2) === 1
        ) {
            throw new \UnexpectedValueException(sprintf(
                'Amount must be %d-%d %s',
                self::MINUMUM_AMOUNT,
                $maximumAmount,
                $this->currencyCode,
            ));
        }

        $this->amount = $amount;
        $this->paymentMethodType = $paymentMethodType;
    }

    public static function fromApiModel(DonationCreate $donationData, Campaign $campaign): Donation
    {
        $psp = $donationData->psp;
        Assertion::eq($psp, 'stripe');

        $donation = new self(
            $donationData->donationAmount,
            $donationData->currencyCode,
            $donationData->pspMethodType,
        );

        $donation->setPsp($psp);
        $donation->setUuid(Uuid::uuid4());
        $donation->setCampaign($campaign); // Charity & match expectation determined implicitly from this

        $donation->setGiftAid($donationData->giftAid);
        // `DonationCreate` doesn't support a distinct property yet & we only ask once about GA.
        $donation->setTipGiftAid($donationData->giftAid);
        $donation->setTbgShouldProcessGiftAid($campaign->getCharity()->isTbgClaimingGiftAid());

        $donation->setCharityComms($donationData->optInCharityEmail);
        $donation->setChampionComms($donationData->optInChampionEmail);
        $donation->setPspCustomerId($donationData->pspCustomerId);
        $donation->setTbgComms($donationData->optInTbgEmail);
        $donation->setDonorFirstName($donationData->firstName);
        $donation->setDonorLastName($donationData->lastName);
        $donation->setDonorEmailAddress($donationData->emailAddress);

        if (!empty($donationData->countryCode)) {
            $donation->setDonorCountryCode($donationData->countryCode);
        }

        if (isset($donationData->feeCoverAmount)) {
            $donation->setFeeCoverAmount($donationData->feeCoverAmount);
        }

        if (isset($donationData->tipAmount)) {
            $donation->setTipAmount($donationData->tipAmount);
        }

        return $donation;
    }

    private static function maximumAmount(PaymentMethodType $paymentMethodType): int
    {
        return match ($paymentMethodType) {
            PaymentMethodType::CustomerBalance => self::MAXIMUM_CUSTOMER_BALANCE_DONATION,
            PaymentMethodType::Card => self::MAXIMUM_CARD_DONATION,
        };
    }

    public function __toString(): string
    {
        // if we're in __toString then probably something has already gone wrong, and we don't want to allow
        // any more crashes during the logging process.
        try {
            $charityName = $this->getCampaign()->getCharity()->getName();
        } catch (\Throwable $t) {
            // perhaps the charity was never pulled from Salesforce into our database, in which case we might
            // have a TypeError trying to get a string name from it.
            $charityName = "[pending charity threw " . get_class($t) . "]";
        }
        return "Donation {$this->getUuid()} to $charityName";
    }

    /*
     * In contrast to __toString, this is used when creating a payment intent. If we can't find the charity name
     * then we should let the process of making the intent and registering the donation crash.
     */
    public function getDescription(): string
    {
        $charityName = $this->getCampaign()->getCharity()->getName();
        return "Donation {$this->getUuid()} to $charityName";
    }

    /**
     * @param PreUpdateEventArgs $args
     * @throws \LogicException if amount is changed
     */
    #[ORM\PreUpdate]
    public function preUpdate(PreUpdateEventArgs $args): void
    {
        if (!$args->hasChangedField('amount')) {
            return;
        }

        if ($args->getOldValue('amount') !== $args->getNewValue('amount')) {
            throw new \LogicException('Amount may not be changed after a donation is created');
        }
    }

    public function replaceNullPaymentMethodTypeWithCard(): void
    {
        if ($this->paymentMethodType !== null) {
            throw new \Exception('Should only be called when payment method type is null');
        }
        $this->paymentMethodType = PaymentMethodType::Card;
    }

    /**
     * @return array A json encode-ready array representation of the donation, for sending to Salesforce.
     */
    public function toHookModel(): array
    {
        $data = $this->toApiModel();

        // MAT-234 - remove dubious patterns from email for now so records can save in SF.
        if ($data['emailAddress'] !== null && str_contains($data['emailAddress'], ';;')) {
            $data['emailAddress'] = str_replace(';;', '', $data['emailAddress']);
        }

        $data['updatedTime'] = $this->getUpdatedDate()->format(DateTimeInterface::ATOM);
        $data['amountMatchedByChampionFunds'] = (float) $this->getConfirmedChampionWithdrawalTotal();
        $data['amountMatchedByPledges'] = (float) $this->getConfirmedPledgeWithdrawalTotal();
        $data['originalPspFee'] = (float) $this->getOriginalPspFee();
        $data['refundedTime'] = $this->refundedAt?->format(DateTimeInterface::ATOM);

        unset(
            $data['charityName'],
            $data['donationId'],
            $data['matchReservedAmount'],
            $data['matchedAmount'],
            $data['cardBrand'],
            $data['cardCountry'],
        );

        return $data;
    }

    public function toApiModel(): array
    {
        $data = [
            'billingPostalAddress' => $this->getDonorBillingAddress(),
            'charityFee' => (float) $this->getCharityFee(),
            'charityFeeVat' => (float) $this->getCharityFeeVat(),
            'charityId' => $this->getCampaign()->getCharity()->getSalesforceId(),
            'charityName' => $this->getCampaign()->getCharity()->getName(),
            'countryCode' => $this->getDonorCountryCode(),
            'collectedTime' => $this->getCollectedAt()?->format(DateTimeInterface::ATOM),
            'createdTime' => $this->getCreatedDate()->format(DateTimeInterface::ATOM),
            'currencyCode' => $this->getCurrencyCode(),
            'donationAmount' => (float) $this->getAmount(),
            'donationId' => $this->getUuid(),
            'donationMatched' => $this->getCampaign()->isMatched(),
            'emailAddress' => $this->getDonorEmailAddress(),
            'feeCoverAmount' => (float) $this->getFeeCoverAmount(),
            'firstName' => $this->getDonorFirstName(true),
            'giftAid' => $this->hasGiftAid(),
            'homeAddress' => $this->getDonorHomeAddressLine1(),
            'homePostcode' => $this->getDonorHomePostcode(),
            'lastName' => $this->getDonorLastName(true),
            'matchedAmount' => $this->getDonationStatus()->isSuccessful()
                ? (float) $this->getFundingWithdrawalTotal()
                : 0,
            'matchReservedAmount' => 0,
            'optInCharityEmail' => $this->getCharityComms(),
            'optInChampionEmail' => $this->getChampionComms(),
            'optInTbgEmail' => $this->getTbgComms(),
            'projectId' => $this->getCampaign()->getSalesforceId(),
            'psp' => $this->getPsp(),
            'pspCustomerId' => $this->getPspCustomerId(),
            'pspMethodType' => $this->getPaymentMethodType()?->value,
            'status' => $this->getDonationStatus(),
            'tipAmount' => (float) $this->getTipAmount(),
            'tipGiftAid' => $this->hasTipGiftAid(),
            'transactionId' => $this->getTransactionId(),
        ];

        if ($this->getDonationStatus() === DonationStatus::Pending) {
            $data['matchReservedAmount'] = (float) $this->getFundingWithdrawalTotal();
        }

        return $data;
    }

    public function getDonationStatus(): DonationStatus
    {
        return $this->donationStatus;
    }

    public function setDonationStatus(DonationStatus $donationStatus): void
    {
        if ($donationStatus === DonationStatus::Refunded) {
            throw new \Exception('Donation::recordRefundAt must be used to set refunded status');
        }

        if ($donationStatus === DonationStatus::Cancelled) {
            throw new \Exception('Donation::cancelled must be used to cancel');
        }


        if ($donationStatus === DonationStatus::Collected) {
            throw new \Exception('Donation::collectFromStripe must be used to collect');
        }

        $this->donationStatus = $donationStatus;
    }

    public function getCollectedAt(): ?DateTimeImmutable
    {
        return $this->collectedAt;
    }

    /**
     * @return Campaign
     */
    public function getCampaign(): Campaign
    {
        return $this->campaign;
    }

    /**
     * @param Campaign $campaign
     */
    public function setCampaign(Campaign $campaign): void
    {
        $this->campaign = $campaign;
    }

    public function getDonorEmailAddress(): ?string
    {
        return $this->donorEmailAddress;
    }

    public function setDonorEmailAddress(?string $donorEmailAddress): void
    {
        $this->donorEmailAddress = $donorEmailAddress;
    }

    public function getCharityComms(): ?bool
    {
        return $this->charityComms;
    }

    public function setCharityComms(?bool $charityComms): void
    {
        $this->charityComms = $charityComms;
    }

    public function getChampionComms(): ?bool
    {
        return $this->championComms;
    }

    public function setChampionComms(?bool $championComms): void
    {
        $this->championComms = $championComms;
    }

    public function getDonorFirstName(bool $salesforceSafe = false): ?string
    {
        $firstName = $this->donorFirstName;

        if ($salesforceSafe) {
            $firstName = $this->makeSalesforceSafe($firstName, false);
        }

        return $firstName;
    }

    public function setDonorFirstName(?string $donorFirstName): void
    {
        $this->donorFirstName = $donorFirstName;
    }

    public function getDonorLastName(bool $salesforceSafe = false): ?string
    {
        $lastName = $this->donorLastName;

        if ($salesforceSafe) {
            $lastName = $this->makeSalesforceSafe($lastName, true);
        }

        return $lastName;
    }

    public function setDonorLastName(?string $donorLastName): void
    {
        $this->donorLastName = $donorLastName;
    }

    public function getDonorBillingAddress(): ?string
    {
        return $this->donorPostalAddress;
    }

    public function setDonorBillingAddress(?string $donorPostalAddress): void
    {
        $this->donorPostalAddress = $donorPostalAddress;
    }

    public function hasGiftAid(): ?bool
    {
        return $this->giftAid;
    }

    public function setGiftAid(?bool $giftAid): void
    {
        $this->giftAid = $giftAid;

        // Default tip Gift Aid to main Gift Aid value. If it is set explicitly
        // first this will be skipped. If set explicitly after, the later call
        // will persist.
        if ($this->tipGiftAid === null) {
            $this->tipGiftAid = $giftAid;
        }
    }

    public function getTbgComms(): ?bool
    {
        return $this->tbgComms;
    }

    public function setTbgComms(?bool $tbgComms): void
    {
        $this->tbgComms = $tbgComms;
    }

    /**
     * Get core donation amount excluding any tip or fee cover.
     *
     * @return string   In full pounds GBP.
     */
    public function getAmount(): string
    {
        return $this->amount;
    }

    /**
     * @return string   In full pounds GBP. Net fee if VAT is added.
     */
    public function getCharityFee(): string
    {
        return $this->charityFee;
    }

    #[Pure] public function getCharityFeeGross(): string
    {
        return bcadd($this->getCharityFee(), $this->getCharityFeeVat(), 2);
    }

    public function setCharityFee(string $charityFee): void
    {
        $this->charityFee = $charityFee;
    }

    public function setTransactionId(string $transactionId): void
    {
        $this->transactionId = $transactionId;
    }

    /**
     * @return string|null
     */
    public function getTransferId(): ?string
    {
        return $this->transferId;
    }

    public function getDonorCountryCode(): ?string
    {
        return $this->donorCountryCode;
    }

    /**
     * @psalm-return numeric-string   Total amount in withdrawals - not necessarily finalised.
     */
    public function getFundingWithdrawalTotal(): string
    {
        $withdrawalTotal = '0.0';
        foreach ($this->fundingWithdrawals as $fundingWithdrawal) {
            $withdrawalTotal = bcadd($withdrawalTotal, $fundingWithdrawal->getAmount(), 2);
        }

        return $withdrawalTotal;
    }

    /**
     * @return string Total amount *finalised*, matched by `Fund`s of type "championFund"
     */
    private function getConfirmedChampionWithdrawalTotal(): string
    {
        if (!$this->getDonationStatus()->isSuccessful()) {
            return '0.0';
        }

        $withdrawalTotal = '0.0';
        foreach ($this->fundingWithdrawals as $fundingWithdrawal) {
            // Rely on Doctrine `SINGLE_TABLE` inheritance structure to derive the type from the concrete class.
            if ($fundingWithdrawal->getCampaignFunding()->getFund() instanceof ChampionFund) {
                $withdrawalTotal = bcadd($withdrawalTotal, $fundingWithdrawal->getAmount(), 2);
            }
        }

        return $withdrawalTotal;
    }

    /**
     * @return string Total amount *finalised*, matched by `Fund`s of type "pledge"
     */
    private function getConfirmedPledgeWithdrawalTotal(): string
    {
        if (!$this->getDonationStatus()->isSuccessful()) {
            return '0.0';
        }

        $withdrawalTotal = '0.0';
        foreach ($this->fundingWithdrawals as $fundingWithdrawal) {
            // Rely on Doctrine `SINGLE_TABLE` inheritance structure to derive the type from the concrete class.
            if ($fundingWithdrawal->getCampaignFunding()->getFund() instanceof Pledge) {
                $withdrawalTotal = bcadd($withdrawalTotal, $fundingWithdrawal->getAmount(), 2);
            }
        }

        return $withdrawalTotal;
    }

    /**
     * We may call this safely *only* after a donation has a PSP's transaction ID.
     * Stripe assigns the ID before we return a usable donation object to the Donate client,
     * so this should be true in most of the app.
     *
     * @throws \LogicException if the transaction ID is not set
     */
    public function getTransactionId(): string
    {
        if (!$this->transactionId) {
            throw new \LogicException('Transaction ID not set');
        }

        return $this->transactionId;
    }

    public function getChargeId(): ?string
    {
        return $this->chargeId;
    }

    /**
     * @return string
     */
    public function getUuid(): string
    {
        return $this->uuid->toString();
    }

    /**
     * @param UuidInterface $uuid
     */
    public function setUuid(UuidInterface $uuid): void
    {
        $this->uuid = $uuid;
    }

    public function addFundingWithdrawal(FundingWithdrawal $fundingWithdrawal): void
    {
        $this->fundingWithdrawals->add($fundingWithdrawal);
    }

    /**
     * @return Collection<int, FundingWithdrawal>
     */
    public function getFundingWithdrawals(): Collection
    {
        return $this->fundingWithdrawals;
    }

    /**
     * @param string $donorCountryCode
     */
    public function setDonorCountryCode(string $donorCountryCode): void
    {
        $this->donorCountryCode = $donorCountryCode;
    }

    /**
     * @return string   Payment Service Provider short identifier, e.g. 'stripe'.
     */
    public function getPsp(): string
    {
        return $this->psp;
    }

    /**
     * @param string $psp   Payment Service Provider short identifier, e.g. 'stripe'.
     */
    private function setPsp(string $psp): void
    {
        if (!in_array($psp, $this->possiblePSPs, true)) {
            throw new \UnexpectedValueException("Unexpected PSP '$psp'");
        }

        $this->psp = $psp;
    }

    /**
     * @return string
     */
    public function getFeeCoverAmount(): string
    {
        return $this->feeCoverAmount;
    }

    /**
     * @param string $feeCoverAmount
     */
    public function setFeeCoverAmount(string $feeCoverAmount): void
    {
        $this->feeCoverAmount = $feeCoverAmount;
    }

    /**
     * @return string
     */
    public function getTipAmount(): string
    {
        return $this->tipAmount;
    }

    public function setTipAmount(string $tipAmount): void
    {
        /** @psalm-var numeric-string $tipAmount */
        if (
            $this->paymentMethodType === PaymentMethodType::CustomerBalance &&
            bccomp($tipAmount, '0', 2) !== 0
        ) {
            // We would have accepted a tip at the time the customer balance was created, so we don't take a second
            // tip as part of the donation.
            throw new \UnexpectedValueException('A Customer Balance Donation may not include a tip');
        }

        $max = self::MAXIMUM_CARD_DONATION;

        if (bccomp($tipAmount, (string)(self::MAXIMUM_CARD_DONATION), 2) === 1) {
            throw new \UnexpectedValueException(sprintf(
                'Tip amount must not exceed %d %s',
                $max,
                $this->currencyCode,
            ));
        }

        if (bccomp($tipAmount, '0', 2) === -1) {
            throw new \UnexpectedValueException('Tip amount must not be negative');
        }

        $this->tipAmount = $tipAmount;
    }

    public function hasTipGiftAid(): ?bool
    {
        return $this->tipGiftAid;
    }

    public function setTipGiftAid(?bool $tipGiftAid): void
    {
        $this->tipGiftAid = $tipGiftAid;
    }

    private function getDonorHomeAddressLine1(): ?string
    {
        return $this->donorHomeAddressLine1;
    }

    public function setDonorHomeAddressLine1(?string $donorHomeAddressLine1): void
    {
        $this->donorHomeAddressLine1 = $donorHomeAddressLine1;
    }

    private function getDonorHomePostcode(): ?string
    {
        return $this->donorHomePostcode;
    }

    public function setDonorHomePostcode(?string $donorHomePostcode): void
    {
        $this->donorHomePostcode = $donorHomePostcode;
    }

    /**
     * @return string
     */
    public function getCharityFeeVat(): string
    {
        return $this->charityFeeVat;
    }

    /**
     * @param string $charityFeeVat
     */
    public function setCharityFeeVat(string $charityFeeVat): void
    {
        $this->charityFeeVat = $charityFeeVat;
    }

    /**
     * @return bool Whether the donation has a hook-updated status and should therefore be updated in Salesforce after
     *              creation, if successful SF create doesn't happen before MatchBot processes the hook.
     */
    public function hasPostCreateUpdates(): bool
    {
        return $this->getDonationStatus() !== DonationStatus::Pending;
    }

    /**
     * @return int      The amount of the total donation, in cents/pence/..., which is to be excluded
     *                  from payout to the charity. This is the sum of
     *                  (a) any part of that amount which was a tip to the Big Give;
     *                  (b) fees on the remaining donation amount; and
     *                  (c) VAT on fees where applicable.
     *                  It does not include separately sourced funds like matching or
     *                  Gift Aid.
     */
    public function getAmountToDeductFractional(): int
    {
        $amountToDeduct = bcadd($this->getTipAmount(), $this->getCharityFeeGross(), 2);

        return (int) bcmul('100', $amountToDeduct, 2);
    }

    /**
     * @return int      The amount of the core donation, in pence/cents/..., which is to be paid out
     *                  to the charity. This is the amount paid by the donor minus
     *                  (a) any part of that amount which was a tip to the Big Give;
     *                  (b) fees on the remaining donation amount; and
     *                  (c) VAT on fees where applicable.
     *                  It does not include separately sourced funds like matching or
     *                  Gift Aid.
     *
     *                  This is just used in unit tests to validate we haven't broken anything now.
     *                  Note that because `getAmountToDeductFractional()` takes off the tip amount and
     *                  `getAmount()` relates to core amount, we must re-add the tip here to get a
     *                  correct answer.
     */
    public function getAmountForCharityFractional(): int
    {
        $amountFractional = (int) bcmul('100', $this->getAmount(), 2);
        return $amountFractional +
            $this->getFeeCoverAmountFractional() +
            $this->getTipAmountFractional() -
            $this->getAmountToDeductFractional();
    }

    /**
     * @return int  Full amount, including any tip or fee cover, in pence/cents/...
     */
    public function getAmountFractionalIncTip(): int
    {
        $coreAmountFractional = (int) bcmul('100', $this->getAmount(), 2);

        return
            $coreAmountFractional +
            $this->getFeeCoverAmountFractional() +
            $this->getTipAmountFractional();
    }

    /**
     * @return int  In e.g. pence/cents/...
     */
    #[Pure] public function getFeeCoverAmountFractional(): int
    {
        return (int) bcmul('100', $this->getFeeCoverAmount(), 2);
    }

    /**
     * @return int  In e.g. pence/cents/...
     */
    public function getTipAmountFractional(): int
    {
        return (int) bcmul('100', $this->getTipAmount(), 2);
    }

    /**
     * @return string
     */
    public function getOriginalPspFee(): string
    {
        return $this->originalPspFee;
    }

    /**
     * @param numeric-string $originalPspFeeFractional
     * @return void
     */
    public function setOriginalPspFeeFractional(string $originalPspFeeFractional): void
    {
        $this->originalPspFee = bcdiv($originalPspFeeFractional, '100', 2);
    }

    public function getCurrencyCode(): string
    {
        return $this->currencyCode;
    }

    /**
     * @return bool
     */
    public function hasTbgShouldProcessGiftAid(): ?bool
    {
        return $this->tbgShouldProcessGiftAid;
    }

    /**
     * @param bool $tbgShouldProcessGiftAid
     */
    public function setTbgShouldProcessGiftAid(?bool $tbgShouldProcessGiftAid): void
    {
        $this->tbgShouldProcessGiftAid = $tbgShouldProcessGiftAid;
    }

    /**
     * @return DateTime|null
     */
    public function getTbgGiftAidRequestQueuedAt(): ?DateTime
    {
        return $this->tbgGiftAidRequestQueuedAt;
    }

    /**
     * @param DateTime|null $tbgGiftAidRequestQueuedAt
     */
    public function setTbgGiftAidRequestQueuedAt(?DateTime $tbgGiftAidRequestQueuedAt): void
    {
        $this->tbgGiftAidRequestQueuedAt = $tbgGiftAidRequestQueuedAt;
    }

    /**
     * @return DateTime|null
     */
    public function getTbgGiftAidRequestFailedAt(): ?DateTime
    {
        return $this->tbgGiftAidRequestFailedAt;
    }

    /**
     * @param DateTime|null $tbgGiftAidRequestFailedAt
     */
    public function setTbgGiftAidRequestFailedAt(?DateTime $tbgGiftAidRequestFailedAt): void
    {
        $this->tbgGiftAidRequestFailedAt = $tbgGiftAidRequestFailedAt;
    }

    public function getTbgGiftAidRequestConfirmedCompleteAt(): ?DateTime
    {
        return $this->tbgGiftAidRequestConfirmedCompleteAt;
    }

    /**
     * @param DateTime|null $tbgGiftAidRequestConfirmedCompleteAt
     */
    public function setTbgGiftAidRequestConfirmedCompleteAt(?DateTime $tbgGiftAidRequestConfirmedCompleteAt): void
    {
        $this->tbgGiftAidRequestConfirmedCompleteAt = $tbgGiftAidRequestConfirmedCompleteAt;
    }

    public function getTbgGiftAidRequestCorrelationId(): ?string
    {
        return $this->tbgGiftAidRequestCorrelationId;
    }

    /**
     * @param string|null $tbgGiftAidRequestCorrelationId
     */
    public function setTbgGiftAidRequestCorrelationId(?string $tbgGiftAidRequestCorrelationId): void
    {
        $this->tbgGiftAidRequestCorrelationId = $tbgGiftAidRequestCorrelationId;
    }

    public function getTbgGiftAidResponseDetail(): ?string
    {
        return $this->tbgGiftAidResponseDetail;
    }

    /**
     * @param string|null $tbgGiftAidResponseDetail
     */
    public function setTbgGiftAidResponseDetail(?string $tbgGiftAidResponseDetail): void
    {
        $this->tbgGiftAidResponseDetail = $tbgGiftAidResponseDetail;
    }

    public function getPspCustomerId(): ?string
    {
        return $this->pspCustomerId;
    }

    public function setPspCustomerId(?string $pspCustomerId): void
    {
        $this->pspCustomerId = $pspCustomerId;
    }

    public function getPaymentMethodType(): ?PaymentMethodType
    {
        return $this->paymentMethodType;
    }

    /**
     * We want to ensure each Payment Intent is set up to be settled a specific way, so
     * we get this from an on-create property of the Donation instead of using
     * `automatic_payment_methods`.
     * "card" includes wallets and is the method for the vast majority of donations.
     * "customer_balance" is used when a previous bank transfer means a donor already
     * has credits to use for platform charities, *and* for Big Give tips set up when
     * preparing to make a bank transfer. In the latter case we rely on
     * `payment_method_options` to allow the PI to be created even though there aren't
     * yet sufficient funds.
     */
    public function getStripeMethodProperties(): array
    {
        $properties = match ($this->paymentMethodType) {
            PaymentMethodType::CustomerBalance => [
                'payment_method_types' => ['customer_balance'],
            ],
            PaymentMethodType::Card => [
                // in this case we want to use the Stripe Payment Element, so we can't specify card explicitly, we
                // need to turn on automatic methods instead and let the element decide what methods to show.
                'automatic_payment_methods' => [
                    'enabled' => true,
                    'allow_redirects' => 'never',
                ]
            ],
        };

        if ($this->paymentMethodType === PaymentMethodType::CustomerBalance) {
            if ($this->currencyCode !== 'GBP') {
                throw new \UnexpectedValueException('Customer balance payments only supported for GBP');
            }

            $properties['payment_method_data'] = [
                'type' => PaymentMethodType::CustomerBalance->value,
            ];

            $properties['payment_method_options'] = [
                'customer_balance' => [
                    'funding_type' => 'bank_transfer',
                    'bank_transfer' => [
                        'type' => 'gb_bank_transfer',
                    ],
                ],
            ];
        }

        return $properties;
    }

    /**
     * This isn't supported for "customer_balance" Payment Intents, and is also not
     * really needed for them because the fee is fixed at the lowest level and there
     * is no new donor bank transaction, so no statement ref to consider.
     *
     * An important side effect to keep in mind is that this means payout timing for
     * donations funded by bank transfer / customer balance is dictated by the platform
     * (Big Give) Stripe settings, *not* those of the receiving charity's connected
     * account. This means we cannot currently add a delay, so depending on the day of the
     * week it's received, a donation could be paid out to the charity almost immediately.
     * This may necessitate us having a different refund policy for donations via credit –
     * to be discussed further in early/mid 2023.
     *
     * @link https://stripe.com/docs/payments/connected-accounts
     * @link https://stripe.com/docs/connect/destination-charges#settlement-merchant
     */
    public function getStripeOnBehalfOfProperties(): array
    {
        if ($this->paymentMethodType === PaymentMethodType::Card) {
            return ['on_behalf_of' => $this->getCampaign()->getCharity()->getStripeAccountId()];
        }

        return [];
    }

    /**
     * Sidestep "`setup_future_usage` cannot be used with one or more of the values you
     * specified in `payment_method_types`. Please remove `setup_future_usage` or
     * remove these types from `payment_method_types`: ["customer_balance"]".
     */
    public function supportsSavingPaymentMethod(): bool
    {
        return $this->paymentMethodType === PaymentMethodType::Card;
    }

    public function getDonorFullName(): ?string
    {
        $firstName = $this->getDonorFirstName();
        $lastName = $this->getDonorLastName();
        if ($firstName === null && $lastName === null) {
            return null;
        }

        return trim(($firstName ?? '') . ' ' . ($lastName ?? ''));
    }

    public function hasEnoughDataForSalesforce(): bool
    {
        return !empty($this->getDonorFirstName()) && !empty($this->getDonorLastName());
    }

    public function toClaimBotModel(): Messages\Donation
    {
        $donationMessage = new Messages\Donation();
        $donationMessage->id = $this->uuid->toString();
        $donationMessage->donation_date = $this->getCollectedAt()?->format('Y-m-d');
        $donationMessage->title = '';
        $donationMessage->first_name = $this->donorFirstName;
        $donationMessage->last_name = $this->donorLastName;

        $donationMessage->overseas = $this->donorHomePostcode === 'OVERSEAS';
        $donationMessage->postcode = $donationMessage->overseas ? '' : ($this->donorHomePostcode ?? '');

        $donationMessage->house_no = '';

        // MAT-192 will cover passing and storing this separately. For now, a pattern match should
        // give reasonable 'house number' values.
        if ($this->donorHomeAddressLine1 !== null) {
            $donationMessage->house_no = preg_replace('/^([0-9a-z-]+).*$/i', '$1', trim($this->donorHomeAddressLine1));

            // In any case where this doesn't produce a result, just send the full first 40 characters
            // of the home address. This is also HMRC's requested value in this property for overseas
            // donations.
            if (empty($donationMessage->house_no) || $donationMessage->overseas) {
                $donationMessage->house_no = trim($this->donorHomeAddressLine1);
            }

            // Regardless of which source we used and if we are aiming for a number or a full
            // address, it should be truncated at 40 characters.
            $donationMessage->house_no = mb_substr($donationMessage->house_no, 0, 40);
        }

        $donationMessage->amount = (float) $this->amount;

        $donationMessage->org_hmrc_ref = $this->getCampaign()->getCharity()->getHmrcReferenceNumber() ?? '';
        $donationMessage->org_name = $this->getCampaign()->getCharity()->getName();
        $donationMessage->org_regulator = $this->getCampaign()->getCharity()->getRegulator();
        $donationMessage->org_regulator_number = $this->getCampaign()->getCharity()->getRegulatorNumber();

        return $donationMessage;
    }

    /**
     * Make text fit in limited and possibly-required SF fields
     *
     * @param string|null $text
     * @param bool $required
     * @return string|null
     */
    private function makeSalesforceSafe(?string $text, bool $required): ?string
    {
        if ($text === null || trim($text) === '') {
            if ($required) {
                return 'N/A';
            }

            return null;
        }

        return mb_substr($text, 0, 40);
    }

    public function recordRefundAt(\DateTimeImmutable $refundDate): void
    {
        if ($this->donationStatus === DonationStatus::Refunded) {
            return;
        }
        $this->donationStatus = DonationStatus::Refunded;
        $this->refundedAt = $refundDate;
    }

    /**
     * When a donation has been partially refunded (e.g. a tip-only refund) we record the refund date but we
     * don't change the status.
     */
    public function setPartialRefundDate(\DateTimeImmutable $datetime): void
    {
        $this->refundedAt = $datetime;
    }

    public function cancel(): void
    {
        if (
            !in_array(
                $this->donationStatus,
                [
                    DonationStatus::Pending,
                    DonationStatus::Cancelled,
                    DonationStatus::Collected, // doesn't really make sense to cancel a collected donation but we have
                                               // existing unit tests doing that, not changing now.
                ],
                true
            )
        ) {
            throw new \UnexpectedValueException("Cannot cancel {$this->donationStatus->value} donation");
        }

        $this->donationStatus = DonationStatus::Cancelled;
    }

    /**
     * Updates a donation to set the appropriate fees. If card details are null then we assume for now that a card with
     * the lowest possible fees will be used, and this should be called again with the details of the selected card
     * when confirming the payment.
     *
     * @param string|null $cardBrand
     * @param string|null $cardCountry ISO two letter uppercase code
     */
    public function deriveFees(?string $cardBrand, ?string $cardCountry): void
    {
        $incursGiftAidFee = $this->hasGiftAid() && $this->hasTbgShouldProcessGiftAid();

        $fees = Calculator::calculate(
            $this->getPsp(),
            $cardBrand,
            $cardCountry,
            $this->getAmount(),
            $this->getCurrencyCode(),
            $incursGiftAidFee,
            $this->getCampaign()->getFeePercentage(),
        );

        $this->setCharityFee($fees->coreFee);
        $this->setCharityFeeVat($fees->feeVat);
    }

    public function collectFromStripeCharge(
        string  $chargeId,
        string  $transferId,
        ?string $cardBrand,
        ?string $cardCountry,
        string  $originalFeeFractional,
        int     $chargeCreationTimestamp): void
    {
        Assertion::eq(is_null($cardBrand), is_null($cardCountry));
        Assertion::numeric($originalFeeFractional);
        Assertion::notEmpty($chargeId);
        Assertion::notEmpty($transferId);

        $this->chargeId = $chargeId;
        $this->transferId = $transferId;

        if ($cardBrand) {
            /** @psalm-var value-of<Calculator::STRIPE_CARD_BRANDS> $cardBrand */
            $this->deriveFees($cardBrand, $cardCountry);
        }

        $this->donationStatus = DonationStatus::Collected;
        $this->collectedAt = (new \DateTimeImmutable("@$chargeCreationTimestamp"));
        $this->setOriginalPspFeeFractional($originalFeeFractional);
    }
}<|MERGE_RESOLUTION|>--- conflicted
+++ resolved
@@ -18,7 +18,6 @@
 use Messages;
 use Ramsey\Uuid\Uuid;
 use Ramsey\Uuid\UuidInterface;
-
 use function bccomp;
 use function sprintf;
 
@@ -287,20 +286,12 @@
      * @deprecated but retained for now as used in old test classes. Not recommend for continued use - either use
      * fromApiModel or create a new named constructor that takes required data for your use case.
      */
-<<<<<<< HEAD
-    public static function emptyTestDonation(string $amount, PaymentMethodType $paymentMethodType = PaymentMethodType::Card, string $currencyCode = 'GBP'): self
-    {
-        $donation = new self($amount, $currencyCode, $paymentMethodType);
-        $donation->psp = 'stripe';
-        return $donation;
-=======
     public static function emptyTestDonation(
         string $amount,
         PaymentMethodType $paymentMethodType = PaymentMethodType::Card,
         string $currencyCode = 'GBP'
     ): self {
         return new self($amount, $currencyCode, $paymentMethodType);
->>>>>>> 51f21d4a
     }
 
     /**
