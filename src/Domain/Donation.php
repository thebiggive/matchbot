--- conflicted
+++ resolved
@@ -96,12 +96,7 @@
     /**
      * Core donation amount in major currency units (i.e. Pounds) excluding any tip.
      *
-<<<<<<< HEAD
-     * @ORM\Column(type="decimal", precision=18, scale=2)
      * @psalm-var numeric-string Always use bcmath methods as in repository helpers to avoid doing float maths with decimals!
-=======
-     * @var string Always use bcmath methods as in repository helpers to avoid doing float maths with decimals!
->>>>>>> e0e7a4ac
      * @see Donation::$currencyCode
      */
     #[ORM\Column(type: 'decimal', precision: 18, scale: 2)]
