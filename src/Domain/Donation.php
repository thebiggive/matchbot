<?php

declare(strict_types=1);

namespace MatchBot\Domain;

use DateTime;
use DateTimeImmutable;
use DateTimeInterface;
use Doctrine\Common\Collections\ArrayCollection;
use Doctrine\Common\Collections\Collection;
use Doctrine\ORM\Event\PreUpdateEventArgs;
use Doctrine\ORM\Mapping as ORM;
use JetBrains\PhpStorm\Pure;
use MatchBot\Application\Assert;
use MatchBot\Application\Assertion;
use MatchBot\Application\AssertionFailedException;
use MatchBot\Application\Fees\Calculator;
use MatchBot\Application\HttpModels\DonationCreate;
use MatchBot\Application\LazyAssertionException;
use Messages;
use Ramsey\Uuid\Uuid;
use Ramsey\Uuid\UuidInterface;

use function bccomp;
use function sprintf;

#[ORM\Table]
#[ORM\Index(name: 'campaign_and_status', columns: ['campaign_id', 'donationStatus'])]
#[ORM\Index(name: 'date_and_status', columns: ['createdAt', 'donationStatus'])]
#[ORM\Index(name: 'updated_date_and_status', columns: ['updatedAt', 'donationStatus'])]
#[ORM\Index(name: 'salesforcePushStatus', columns: ['salesforcePushStatus'])]
#[ORM\Entity(repositoryClass: DonationRepository::class)]
#[ORM\HasLifecycleCallbacks]
class Donation extends SalesforceWriteProxy
{
    /**
     * @see Donation::$currencyCode
     */
    public const MAXIMUM_CARD_DONATION = 25_000;

    public const MAXIMUM_CUSTOMER_BALANCE_DONATION = 200_000;
    public const MINUMUM_AMOUNT = 1;

    private array $possiblePSPs = ['stripe'];

    /**
     * The donation ID for PSPs and public APIs. Not the same as the internal auto-increment $id used
     * by Doctrine internally for fast joins.
     *
     */
    #[ORM\Column(type: 'uuid', unique: true)]
    protected UuidInterface $uuid;

    /**
     * @var Campaign
     */
    #[ORM\ManyToOne(targetEntity: Campaign::class)]
    protected Campaign $campaign;

    /**
     * @var string  Which Payment Service Provider (PSP) is expected to (or did) process the donation.
     */
    #[ORM\Column(type: 'string', length: 20)]
    protected string $psp;

    /**
     * @var ?DateTimeImmutable  When the donation first moved to status Collected, i.e. the donor finished paying.
     */
    #[ORM\Column(type: 'datetime_immutable', nullable: true)]
    protected ?DateTimeImmutable $collectedAt = null;

    /**
     * @var string|null PSP's transaction ID assigned on their processing.
     *
     * In the case of stripe (which is the only thing we support at present, this is the payment intent ID)
     */
    #[ORM\Column(type: 'string', unique: true, nullable: true)]
    protected ?string $transactionId = null;

    /**
     * @var string|null PSP's charge ID assigned on their processing.
     */
    #[ORM\Column(type: 'string', unique: true, nullable: true)]
    protected ?string $chargeId = null;

    /**
     * @var string|null PSP's transfer ID assigned on a successful charge. For Stripe this
     *                  ID relates to the Platform Account (i.e. the Big Give's) rather than
     *                  the Connected Account for the charity receiving the transferred
     *                  donation balance.
     */
    #[ORM\Column(type: 'string', unique: true, nullable: true)]
    protected ?string $transferId = null;

    /**
     * @var string  ISO 4217 code for the currency in which all monetary values are denominated, e.g. 'GBP'.
     */
    #[ORM\Column(type: 'string', length: 3)]
    protected readonly string $currencyCode;

    /**
     * Core donation amount in major currency units (i.e. Pounds) excluding any tip.
     *
     * @psalm-var numeric-string Always use bcmath methods as in repository helpers to avoid doing float maths
     *                           with decimals!
     * @see Donation::$currencyCode
     */
    #[ORM\Column(type: 'decimal', precision: 18, scale: 2)]
    protected readonly string $amount;

    /**
     * Fee the charity takes on, in £. Excludes any tax if applicable.
     *
     * For Stripe (EU / UK): 1.5% of $amount + 0.20p
     * For Stripe (Non EU / Amex): 3.2% of $amount + 0.20p
     *
     * @var string Always use bcmath methods as in repository helpers to avoid doing float maths with decimals!
     * @see Donation::$currencyCode
     */
    #[ORM\Column(type: 'decimal', precision: 18, scale: 2)]
    protected string $charityFee = '0.00';

    /**
     * Value Added Tax amount on `$charityFee`, in £. In addition to base amount
     * in $charityFee.
     *
     * @var string Always use bcmath methods as in repository helpers to avoid doing float maths with decimals!
     * @see Donation::$currencyCode
     */
    #[ORM\Column(type: 'decimal', precision: 18, scale: 2)]
    protected string $charityFeeVat = '0.00';

    /**
     * Fee charged to TBG by the PSP, in £. Added just for Stripe transactions from March '21.
     * Original fee varies by card brand and country and is based on the full amount paid by the
     * donor: `$amount + $tipAmount`.
     *
     * @var string Always use bcmath methods as in repository helpers to avoid doing float maths with decimals!
     * @see Donation::$currencyCode
     */
    #[ORM\Column(type: 'decimal', precision: 18, scale: 2)]
    protected string $originalPspFee = '0.00';

    #[ORM\Column(type: 'string', enumType: DonationStatus::class)]
    protected DonationStatus $donationStatus = DonationStatus::Pending;

    /**
     * @var bool    Whether the donor opted to receive email from the charity running the campaign
     */
    #[ORM\Column(type: 'boolean', nullable: true)]
    protected ?bool $charityComms = null;

    /**
     * Whether the Donor has asked for Gift Aid to be claimed about this donation.
     * @var bool
     */
    #[ORM\Column()]
    protected bool $giftAid = false;

    /**
     * @var bool    Whether the donor opted to receive email from the Big Give
     */
    #[ORM\Column(type: 'boolean', nullable: true)]
    protected ?bool $tbgComms = null;

    /**
     * @var bool    Whether the donor opted to receive email from the champion funding the campaign
     */
    #[ORM\Column(type: 'boolean', nullable: true)]
    protected ?bool $championComms = null;

    /**
     * @var string|null  *Billing* country code.
     */
    #[ORM\Column(type: 'string', length: 2, nullable: true)]
    protected ?string $donorCountryCode = null;

    /**
     * Ideally we would type this as ?EmailAddress instead of ?string but that will require changing
     * the column name to match the property inside the VO. Might be easy and worth doing.
     */
    #[ORM\Column(type: 'string', nullable: true)]
    protected ?string $donorEmailAddress = null;

    #[ORM\Column(type: 'string', nullable: true)]
    protected ?string $donorFirstName = null;

    #[ORM\Column(type: 'string', nullable: true)]
    protected ?string $donorLastName = null;

    /**
     * Previously known as donor postal address,
     * and may still be called that in other systems,
     * but now used for billing postcode only. Some old
     * donations from 2022 or earlier have full addresses here.
     *
     * May be a post code or equivilent from anywhere in the world,
     * so we allow up to 15 chars which has been enough for all donors in the last 12 months.
     *
     * @var string|null
     */
    #[ORM\Column(type: 'string', nullable: true, name: 'donorPostalAddress')]
    protected ?string $donorBillingPostcode = null;

    /**
     * @var string|null From residential address, if donor is claiming Gift Aid.
     */
    #[ORM\Column(type: 'string', nullable: true)]
    protected ?string $donorHomeAddressLine1 = null;

    /**
     * @var string|null From residential address, if donor is claiming Gift Aid.
     */
    #[ORM\Column(type: 'string', nullable: true)]
    protected ?string $donorHomePostcode = null;

    /**
     * @var string  Amount donor chose to add to cover a fee, including any tax.
     *              Precision numeric string.
     * @see Donation::$currencyCode
     */
    #[ORM\Column(type: 'decimal', precision: 18, scale: 2)]
    protected string $feeCoverAmount = '0.00';

    /**
     * @var string  Amount donor chose to tip. Precision numeric string.
     *              Set during donation setup and can also be modified later if the donor changes only this.
     * @see Donation::$currencyCode
     */
    #[ORM\Column(type: 'decimal', precision: 18, scale: 2)]
    protected string $tipAmount = '0.00';

    /**
     * @var bool    Whether Gift Aid was claimed on the 'tip' donation to the Big Give.
     */
    #[ORM\Column(type: 'boolean', nullable: true)]
    protected ?bool $tipGiftAid = null;

    /**
     * @var bool    Whether any Gift Aid claim should be made by the Big Give as an agent/nominee
     *              *if* `$giftAid is true too. This field is set independently to allow for claim
     *              status amendments so we must not assume a donation can actualy be claimed just
     *              because it's true.
     * @see Donation::$giftAid
     */
    #[ORM\Column(type: 'boolean', nullable: true)]
    protected ?bool $tbgShouldProcessGiftAid = null;

    /**
     * @var ?DateTime   When a queued message that should lead to a Gift Aid claim was sent.
     */
    #[ORM\Column(type: 'datetime', nullable: true)]
    protected ?DateTime $tbgGiftAidRequestQueuedAt = null;

    /**
     * @var ?DateTime   When a claim submission attempt was detected to have an error returned.
     */
    #[ORM\Column(type: 'datetime', nullable: true)]
    protected ?DateTime $tbgGiftAidRequestFailedAt = null;

    /**
     * @var ?DateTime   When a claim was detected accepted via an async poll.
     */
    #[ORM\Column(type: 'datetime', nullable: true)]
    protected ?DateTime $tbgGiftAidRequestConfirmedCompleteAt = null;

    /**
     * @var ?string Provided by HMRC upon initial claim submission acknowledgement.
     *              Doesn't imply success.
     */
    #[ORM\Column(type: 'string', nullable: true)]
    protected ?string $tbgGiftAidRequestCorrelationId = null;

    /**
     * @var ?string Verbatim final errors or messages from HMRC received immediately or
     *              (most likely based on real world observation) via an async poll.
     */
    #[ORM\Column(type: 'text', length: 65535, nullable: true)]
    protected ?string $tbgGiftAidResponseDetail = null;

    #[ORM\Column(type: 'string', nullable: true)]
    protected ?string $pspCustomerId = null;

    #[ORM\Column(type: 'string', enumType: PaymentMethodType::class, nullable: true)]
    protected ?PaymentMethodType $paymentMethodType = PaymentMethodType::Card;

    /**
     * @var Collection<int,FundingWithdrawal>
     */
    #[ORM\OneToMany(targetEntity: FundingWithdrawal::class, mappedBy: 'donation', fetch: 'EAGER')]
    protected $fundingWithdrawals;

    /**
     * Date at which we refunded this to the donor. Ideally will be null. Should be not null only iff status is
     * DonationStatus::Refunded
     */
    #[ORM\Column(nullable: true)]
    private ?\DateTimeImmutable $refundedAt = null;

    /**
     * @param string $amount
     * @deprecated but retained for now as used in old test classes. Not recommend for continued use - either use
     * fromApiModel or create a new named constructor that takes required data for your use case.
     */
    public static function emptyTestDonation(
        string $amount,
        PaymentMethodType $paymentMethodType = PaymentMethodType::Card,
        string $currencyCode = 'GBP'
    ): self {
        $donation = new self($amount, $currencyCode, $paymentMethodType);
        $donation->psp = 'stripe';

        return $donation;
    }

    /**
     * @psalm-param numeric-string $amount
     */
    private function __construct(string $amount, string $currencyCode, PaymentMethodType $paymentMethodType)
    {
        $this->setUuid(Uuid::uuid4());
        $this->fundingWithdrawals = new ArrayCollection();
        $this->currencyCode = $currencyCode;
        $maximumAmount = self::maximumAmount($paymentMethodType);

        if (
            bccomp($amount, (string)self::MINUMUM_AMOUNT, 2) === -1 ||
            bccomp($amount, (string)$maximumAmount, 2) === 1
        ) {
            throw new \UnexpectedValueException(sprintf(
                'Amount %s is out of allowed range %d-%d %s',
                $amount,
                self::MINUMUM_AMOUNT,
                $maximumAmount,
                $this->currencyCode,
            ));
        }

        $this->amount = $amount;
        $this->paymentMethodType = $paymentMethodType;
    }

    /**
     * @throws \Assert\AssertionFailedException
     * @throws \UnexpectedValueException
     */
    public static function fromApiModel(DonationCreate $donationData, Campaign $campaign): Donation
    {
        $psp = $donationData->psp;
        Assertion::eq($psp, 'stripe');

        $donation = new self(
            $donationData->donationAmount,
            $donationData->currencyCode,
            $donationData->pspMethodType,
        );

        $donation->createdNow(); // Mimic ORM persistence hook attribute, calling its fn explicitly instead.
        $donation->setPsp($psp);
        $donation->setCampaign($campaign); // Charity & match expectation determined implicitly from this

        // `DonationCreate` doesn't support a distinct property for tip gift aid yet & we only ask once about GA.
        $donation->setTipGiftAid(false);

        $donation->setTbgShouldProcessGiftAid($campaign->getCharity()->isTbgClaimingGiftAid());

        $donation->setCharityComms($donationData->optInCharityEmail);
        $donation->setChampionComms($donationData->optInChampionEmail);
        $donation->setPspCustomerId($donationData->pspCustomerId);
        $donation->setTbgComms($donationData->optInTbgEmail);
        $donation->setDonorName($donationData->donorName);
        $donation->setDonorEmailAddress($donationData->emailAddress);

        if (!empty($donationData->countryCode)) {
            $donation->setDonorCountryCode(strtoupper($donationData->countryCode));
        }

        if (isset($donationData->feeCoverAmount)) {
            $donation->setFeeCoverAmount($donationData->feeCoverAmount);
        }

        if (isset($donationData->tipAmount)) {
            $donation->setTipAmount($donationData->tipAmount);
        }

        return $donation;
    }

    private static function maximumAmount(PaymentMethodType $paymentMethodType): int
    {
        return match ($paymentMethodType) {
            PaymentMethodType::CustomerBalance => self::MAXIMUM_CUSTOMER_BALANCE_DONATION,
            PaymentMethodType::Card => self::MAXIMUM_CARD_DONATION,
        };
    }

    public function __toString(): string
    {
        // if we're in __toString then probably something has already gone wrong, and we don't want to allow
        // any more crashes during the logging process.
        try {
            $charityName = $this->getCampaign()->getCharity()->getName();
        } catch (\Throwable $t) {
            // perhaps the charity was never pulled from Salesforce into our database, in which case we might
            // have a TypeError trying to get a string name from it.
            $charityName = "[pending charity threw " . get_class($t) . "]";
        }
        return "Donation {$this->getUuid()} to $charityName";
    }

    /*
     * In contrast to __toString, this is used when creating a payment intent. If we can't find the charity name
     * then we should let the process of making the intent and registering the donation crash.
     */
    public function getDescription(): string
    {
        $charityName = $this->getCampaign()->getCharity()->getName();
        return "Donation {$this->getUuid()} to $charityName";
    }

    /**
     * @param PreUpdateEventArgs $args
     * @throws \LogicException if amount is changed
     */
    #[ORM\PreUpdate]
    public function preUpdate(PreUpdateEventArgs $args): void
    {
        if (!$args->hasChangedField('amount')) {
            return;
        }

        if ($args->getOldValue('amount') !== $args->getNewValue('amount')) {
            throw new \LogicException('Amount may not be changed after a donation is created');
        }
    }

<<<<<<< HEAD
    /**
     * @return array A json encode-ready array representation of the donation, for sending to Salesforce.
     */
    public function toHookModel(): array
=======
    public function replaceNullPaymentMethodTypeWithCard(): void
    {
        if ($this->paymentMethodType !== null) {
            throw new \Exception('Should only be called when payment method type is null');
        }
        $this->paymentMethodType = PaymentMethodType::Card;
    }

    public function toSFApiModel(): array
>>>>>>> 32b0194b
    {
        $data = [...$this->toFrontEndApiModel(), 'originalPspFee' => (float) $this->getOriginalPspFee()];

        // As of mid 2024 only the actual donate frontend gets this value, to avoid
        // confusion around values that are too temporary to be useful in a CRM anyway.
        unset($data['matchReservedAmount']);

        return $data;
    }

    public function toFrontEndApiModel(): array
    {
        $data = [
            'amountMatchedByChampionFunds' => (float) $this->getConfirmedChampionWithdrawalTotal(),
            'amountMatchedByPledges' => (float) $this->getConfirmedPledgeWithdrawalTotal(),
            'billingPostalAddress' => $this->donorBillingPostcode,
            'charityFee' => (float) $this->getCharityFee(),
            'charityFeeVat' => (float) $this->getCharityFeeVat(),
            'charityId' => $this->getCampaign()->getCharity()->getSalesforceId(),
            'charityName' => $this->getCampaign()->getCharity()->getName(),
            'countryCode' => $this->getDonorCountryCode(),
            'collectedTime' => $this->getCollectedAt()?->format(DateTimeInterface::ATOM),
            'createdTime' => $this->getCreatedDate()->format(DateTimeInterface::ATOM),
            'currencyCode' => $this->getCurrencyCode(),
            'donationAmount' => (float) $this->getAmount(),
            'donationId' => $this->getUuid(),
            'donationMatched' => $this->getCampaign()->isMatched(),
            'emailAddress' => $this->getDonorEmailAddress()?->email,
            'feeCoverAmount' => (float) $this->getFeeCoverAmount(),
            'firstName' => $this->getDonorFirstName(true),
            'giftAid' => $this->hasGiftAid(),
            'homeAddress' => $this->getDonorHomeAddressLine1(),
            'homePostcode' => $this->getDonorHomePostcode(),
            'lastName' => $this->getDonorLastName(true),
            'matchedAmount' => $this->getDonationStatus()->isSuccessful()
                ? (float) $this->getFundingWithdrawalTotal()
                : 0,
            'matchReservedAmount' => 0,
            'optInCharityEmail' => $this->getCharityComms(),
            'optInChampionEmail' => $this->getChampionComms(),
            'optInTbgEmail' => $this->getTbgComms(),
            'projectId' => $this->getCampaign()->getSalesforceId(),
            'psp' => $this->getPsp(),
            'pspCustomerId' => $this->getPspCustomerId(),
            'pspMethodType' => $this->getPaymentMethodType()?->value,
            'refundedTime' => $this->refundedAt?->format(DateTimeInterface::ATOM),
            'status' => $this->getDonationStatus(),
            'tbgGiftAidRequestConfirmedCompleteAt' =>
                $this->tbgGiftAidRequestConfirmedCompleteAt?->format(DateTimeInterface::ATOM),
            'tipAmount' => (float) $this->getTipAmount(),
            'tipGiftAid' => $this->hasTipGiftAid(),
            'transactionId' => $this->getTransactionId(),
            'updatedTime' => $this->getUpdatedDate()->format(DateTimeInterface::ATOM),
        ];

        if ($this->getDonationStatus() === DonationStatus::Pending) {
            $data['matchReservedAmount'] = (float) $this->getFundingWithdrawalTotal();
        }

        return $data;
    }

    public function getDonationStatus(): DonationStatus
    {
        return $this->donationStatus;
    }

    public function setDonationStatus(DonationStatus $donationStatus): void
    {
        if ($donationStatus === DonationStatus::Refunded) {
            throw new \Exception('Donation::recordRefundAt must be used to set refunded status');
        }

        if ($donationStatus === DonationStatus::Cancelled) {
            throw new \Exception('Donation::cancelled must be used to cancel');
        }


        if ($donationStatus === DonationStatus::Collected) {
            throw new \Exception('Donation::collectFromStripe must be used to collect');
        }

        $this->donationStatus = $donationStatus;
    }

    public function getCollectedAt(): ?DateTimeImmutable
    {
        return $this->collectedAt;
    }

    /**
     * @return Campaign
     */
    public function getCampaign(): Campaign
    {
        return $this->campaign;
    }

    /**
     * @param Campaign $campaign
     */
    public function setCampaign(Campaign $campaign): void
    {
        $this->campaign = $campaign;
    }

    public function getDonorEmailAddress(): ?EmailAddress
    {
        return ((bool) $this->donorEmailAddress) ? EmailAddress::of($this->donorEmailAddress) : null;
    }

    public function setDonorEmailAddress(?EmailAddress $donorEmailAddress): void
    {
        $this->donorEmailAddress = $donorEmailAddress?->email;
    }

    public function getCharityComms(): ?bool
    {
        return $this->charityComms;
    }

    public function setCharityComms(?bool $charityComms): void
    {
        $this->charityComms = $charityComms;
    }

    public function getChampionComms(): ?bool
    {
        return $this->championComms;
    }

    public function setChampionComms(?bool $championComms): void
    {
        $this->championComms = $championComms;
    }

    public function getDonorFirstName(bool $salesforceSafe = false): ?string
    {
        $firstName = $this->donorFirstName;

        if ($salesforceSafe) {
            $firstName = $this->makeSalesforceSafe($firstName, false);
        }

        return $firstName;
    }

    public function setDonorName(?DonorName $donorName): void
    {
        $this->donorFirstName = $donorName?->first;
        $this->donorLastName = $donorName?->last;
    }

    public function getDonorLastName(bool $salesforceSafe = false): ?string
    {
        $lastName = $this->donorLastName;

        if ($salesforceSafe) {
            $lastName = $this->makeSalesforceSafe($lastName, true);
        }

        return $lastName;
    }

    public function hasGiftAid(): bool
    {
        return $this->giftAid;
    }

    private function setGiftAid(bool $giftAid): void
    {
        $this->giftAid = $giftAid;

        // Default tip Gift Aid to main Gift Aid value. If it is set explicitly
        // first this will be skipped. If set explicitly after, the later call
        // will persist.
        if ($this->tipGiftAid === null) {
            $this->tipGiftAid = $giftAid;
        }
    }

    public function getTbgComms(): ?bool
    {
        return $this->tbgComms;
    }

    public function setTbgComms(?bool $tbgComms): void
    {
        $this->tbgComms = $tbgComms;
    }

    /**
     * Get core donation amount excluding any tip or fee cover.
     *
     * @return string   In full pounds GBP.
     */
    public function getAmount(): string
    {
        return $this->amount;
    }

    /**
     * @return string   In full pounds GBP. Net fee if VAT is added.
     */
    public function getCharityFee(): string
    {
        return $this->charityFee;
    }

    #[Pure] public function getCharityFeeGross(): string
    {
        return bcadd($this->getCharityFee(), $this->getCharityFeeVat(), 2);
    }

    public function setCharityFee(string $charityFee): void
    {
        $this->charityFee = $charityFee;
    }

    public function setTransactionId(string $transactionId): void
    {
        $this->transactionId = $transactionId;
    }

    /**
     * @return string|null
     */
    public function getTransferId(): ?string
    {
        return $this->transferId;
    }

    public function getDonorCountryCode(): ?string
    {
        return $this->donorCountryCode;
    }

    /**
     * @psalm-return numeric-string   Total amount in withdrawals - not necessarily finalised.
     */
    public function getFundingWithdrawalTotal(): string
    {
        $withdrawalTotal = '0.0';
        foreach ($this->fundingWithdrawals as $fundingWithdrawal) {
            $withdrawalTotal = bcadd($withdrawalTotal, $fundingWithdrawal->getAmount(), 2);
        }

        return $withdrawalTotal;
    }

    /**
     * @return string Total amount *finalised*, matched by `Fund`s of type "championFund"
     */
    private function getConfirmedChampionWithdrawalTotal(): string
    {
        if (!$this->getDonationStatus()->isSuccessful()) {
            return '0.0';
        }

        $withdrawalTotal = '0.0';
        foreach ($this->fundingWithdrawals as $fundingWithdrawal) {
            // Rely on Doctrine `SINGLE_TABLE` inheritance structure to derive the type from the concrete class.
            if ($fundingWithdrawal->getCampaignFunding()->getFund() instanceof ChampionFund) {
                $withdrawalTotal = bcadd($withdrawalTotal, $fundingWithdrawal->getAmount(), 2);
            }
        }

        return $withdrawalTotal;
    }

    /**
     * @return string Total amount *finalised*, matched by `Fund`s of type "pledge"
     */
    private function getConfirmedPledgeWithdrawalTotal(): string
    {
        if (!$this->getDonationStatus()->isSuccessful()) {
            return '0.0';
        }

        $withdrawalTotal = '0.0';
        foreach ($this->fundingWithdrawals as $fundingWithdrawal) {
            // Rely on Doctrine `SINGLE_TABLE` inheritance structure to derive the type from the concrete class.
            if ($fundingWithdrawal->getCampaignFunding()->getFund() instanceof Pledge) {
                $withdrawalTotal = bcadd($withdrawalTotal, $fundingWithdrawal->getAmount(), 2);
            }
        }

        return $withdrawalTotal;
    }

    /**
     * We may call this safely *only* after a donation has a PSP's transaction ID.
     * Stripe assigns the ID before we return a usable donation object to the Donate client,
     * so this should be true in most of the app.
     *
     * @throws \LogicException if the transaction ID is not set
     */
    public function getTransactionId(): string
    {
        if (!$this->transactionId) {
            throw new \LogicException('Transaction ID not set');
        }

        return $this->transactionId;
    }

    public function getChargeId(): ?string
    {
        return $this->chargeId;
    }

    /**
     * @return string
     */
    public function getUuid(): string
    {
        return $this->uuid->toString();
    }

    /**
     * @param UuidInterface $uuid
     */
    public function setUuid(UuidInterface $uuid): void
    {
        $this->uuid = $uuid;
    }

    public function addFundingWithdrawal(FundingWithdrawal $fundingWithdrawal): void
    {
        $this->fundingWithdrawals->add($fundingWithdrawal);
    }

    /**
     * @return Collection<int, FundingWithdrawal>
     */
    public function getFundingWithdrawals(): Collection
    {
        return $this->fundingWithdrawals;
    }

    /**
     * @param string $donorCountryCode Two letter upper case code
     * @throws \UnexpectedValueException if code is does not match format.
     *
     */
    public function setDonorCountryCode(string $donorCountryCode): void
    {
        try {
            Assertion::length($donorCountryCode, 2);
            Assertion::regex($donorCountryCode, '/^[A-Z][A-Z]$/');
        } catch (AssertionFailedException $e) {
            throw new \UnexpectedValueException(message: $e->getMessage(), previous: $e);
        }

        $this->donorCountryCode = $donorCountryCode;
    }

    /**
     * @return string   Payment Service Provider short identifier, e.g. 'stripe'.
     */
    public function getPsp(): string
    {
        return $this->psp;
    }

    /**
     * @param string $psp   Payment Service Provider short identifier, e.g. 'stripe'.
     */
    private function setPsp(string $psp): void
    {
        if (!in_array($psp, $this->possiblePSPs, true)) {
            throw new \UnexpectedValueException("Unexpected PSP '$psp'");
        }

        $this->psp = $psp;
    }

    /**
     * @return string
     */
    public function getFeeCoverAmount(): string
    {
        return $this->feeCoverAmount;
    }

    /**
     * @param string $feeCoverAmount
     * @throws \UnexpectedValueException if amount is non-zero
     */
    public function setFeeCoverAmount(string $feeCoverAmount): void
    {
        if ($feeCoverAmount !== '0' && $feeCoverAmount !== '0.00') {
            // We do not currently offer fee cover. If/when we do offer it we will need to add code here to allow
            // appropriate non-zero cover - I expect it will need to exactly match the fee being covered.
            throw new \UnexpectedValueException('Fee cover amount must be "0"');
        }

        $this->feeCoverAmount = $feeCoverAmount;
    }

    /**
     * @return string
     */
    public function getTipAmount(): string
    {
        return $this->tipAmount;
    }

    public function setTipAmount(string $tipAmount): void
    {
        /** @psalm-var numeric-string $tipAmount */
        if (
            $this->paymentMethodType === PaymentMethodType::CustomerBalance &&
            bccomp($tipAmount, '0', 2) !== 0
        ) {
            // We would have accepted a tip at the time the customer balance was created, so we don't take a second
            // tip as part of the donation.
            throw new \UnexpectedValueException('A Customer Balance Donation may not include a tip');
        }

        $max = self::MAXIMUM_CARD_DONATION;

        if (bccomp($tipAmount, (string)(self::MAXIMUM_CARD_DONATION), 2) === 1) {
            throw new \UnexpectedValueException(sprintf(
                'Tip amount must not exceed %d %s',
                $max,
                $this->currencyCode,
            ));
        }

        if (bccomp($tipAmount, '0', 2) === -1) {
            throw new \UnexpectedValueException('Tip amount must not be negative');
        }

        $this->tipAmount = $tipAmount;
    }

    public function hasTipGiftAid(): ?bool
    {
        return $this->tipGiftAid;
    }

    public function setTipGiftAid(?bool $tipGiftAid): void
    {
        $this->tipGiftAid = $tipGiftAid;
    }

    private function getDonorHomeAddressLine1(): ?string
    {
        return $this->donorHomeAddressLine1;
    }

    private function getDonorHomePostcode(): ?string
    {
        return $this->donorHomePostcode;
    }

    public function setDonorHomePostcode(?string $donorHomePostcode): void
    {
        $this->donorHomePostcode = $donorHomePostcode;
    }

    /**
     * @return string
     */
    public function getCharityFeeVat(): string
    {
        return $this->charityFeeVat;
    }

    /**
     * @param string $charityFeeVat
     */
    public function setCharityFeeVat(string $charityFeeVat): void
    {
        $this->charityFeeVat = $charityFeeVat;
    }

    /**
     * @return int      The amount of the total donation, in cents/pence/..., which is to be excluded
     *                  from payout to the charity. This is the sum of
     *                  (a) any part of that amount which was a tip to the Big Give;
     *                  (b) fees on the remaining donation amount; and
     *                  (c) VAT on fees where applicable.
     *                  It does not include separately sourced funds like matching or
     *                  Gift Aid.
     */
    public function getAmountToDeductFractional(): int
    {
        $amountToDeduct = bcadd($this->getTipAmount(), $this->getCharityFeeGross(), 2);

        return (int) bcmul('100', $amountToDeduct, 2);
    }

    /**
     * @return int      The amount of the core donation, in pence/cents/..., which is to be paid out
     *                  to the charity. This is the amount paid by the donor minus
     *                  (a) any part of that amount which was a tip to the Big Give;
     *                  (b) fees on the remaining donation amount; and
     *                  (c) VAT on fees where applicable.
     *                  It does not include separately sourced funds like matching or
     *                  Gift Aid.
     *
     *                  This is just used in unit tests to validate we haven't broken anything now.
     *                  Note that because `getAmountToDeductFractional()` takes off the tip amount and
     *                  `getAmount()` relates to core amount, we must re-add the tip here to get a
     *                  correct answer.
     */
    public function getAmountForCharityFractional(): int
    {
        $amountFractional = (int) bcmul('100', $this->getAmount(), 2);
        return $amountFractional +
            $this->getFeeCoverAmountFractional() +
            $this->getTipAmountFractional() -
            $this->getAmountToDeductFractional();
    }

    /**
     * @return int  Full amount, including any tip or fee cover, in pence/cents/...
     */
    public function getAmountFractionalIncTip(): int
    {
        $coreAmountFractional = (int) bcmul('100', $this->getAmount(), 2);

        return
            $coreAmountFractional +
            $this->getFeeCoverAmountFractional() +
            $this->getTipAmountFractional();
    }

    /**
     * @return int  In e.g. pence/cents/...
     */
    #[Pure] public function getFeeCoverAmountFractional(): int
    {
        return (int) bcmul('100', $this->getFeeCoverAmount(), 2);
    }

    /**
     * @return int  In e.g. pence/cents/...
     */
    public function getTipAmountFractional(): int
    {
        return (int) bcmul('100', $this->getTipAmount(), 2);
    }

    /**
     * @return string
     */
    public function getOriginalPspFee(): string
    {
        return $this->originalPspFee;
    }

    /**
     * @param numeric-string $originalPspFeeFractional
     * @return void
     */
    public function setOriginalPspFeeFractional(string $originalPspFeeFractional): void
    {
        $this->originalPspFee = bcdiv($originalPspFeeFractional, '100', 2);
    }

    public function getCurrencyCode(): string
    {
        return $this->currencyCode;
    }

    /**
     * @return bool
     */
    public function hasTbgShouldProcessGiftAid(): ?bool
    {
        return $this->tbgShouldProcessGiftAid;
    }

    /**
     * @param bool $tbgShouldProcessGiftAid
     */
    public function setTbgShouldProcessGiftAid(?bool $tbgShouldProcessGiftAid): void
    {
        $this->tbgShouldProcessGiftAid = $tbgShouldProcessGiftAid;
    }

    /**
     * @return DateTime|null
     */
    public function getTbgGiftAidRequestQueuedAt(): ?DateTime
    {
        return $this->tbgGiftAidRequestQueuedAt;
    }

    /**
     * @param DateTime|null $tbgGiftAidRequestQueuedAt
     */
    public function setTbgGiftAidRequestQueuedAt(?DateTime $tbgGiftAidRequestQueuedAt): void
    {
        $this->tbgGiftAidRequestQueuedAt = $tbgGiftAidRequestQueuedAt;
    }

    /**
     * @return DateTime|null
     */
    public function getTbgGiftAidRequestFailedAt(): ?DateTime
    {
        return $this->tbgGiftAidRequestFailedAt;
    }

    /**
     * @param DateTime|null $tbgGiftAidRequestFailedAt
     */
    public function setTbgGiftAidRequestFailedAt(?DateTime $tbgGiftAidRequestFailedAt): void
    {
        $this->tbgGiftAidRequestFailedAt = $tbgGiftAidRequestFailedAt;
    }

    public function getTbgGiftAidRequestConfirmedCompleteAt(): ?DateTime
    {
        return $this->tbgGiftAidRequestConfirmedCompleteAt;
    }

    /**
     * @param DateTime|null $tbgGiftAidRequestConfirmedCompleteAt
     */
    public function setTbgGiftAidRequestConfirmedCompleteAt(?DateTime $tbgGiftAidRequestConfirmedCompleteAt): void
    {
        $this->tbgGiftAidRequestConfirmedCompleteAt = $tbgGiftAidRequestConfirmedCompleteAt;
    }

    public function getTbgGiftAidRequestCorrelationId(): ?string
    {
        return $this->tbgGiftAidRequestCorrelationId;
    }

    /**
     * @param string|null $tbgGiftAidRequestCorrelationId
     */
    public function setTbgGiftAidRequestCorrelationId(?string $tbgGiftAidRequestCorrelationId): void
    {
        $this->tbgGiftAidRequestCorrelationId = $tbgGiftAidRequestCorrelationId;
    }

    public function getTbgGiftAidResponseDetail(): ?string
    {
        return $this->tbgGiftAidResponseDetail;
    }

    /**
     * @param string|null $tbgGiftAidResponseDetail
     */
    public function setTbgGiftAidResponseDetail(?string $tbgGiftAidResponseDetail): void
    {
        $this->tbgGiftAidResponseDetail = $tbgGiftAidResponseDetail;
    }

    public function getPspCustomerId(): ?string
    {
        return $this->pspCustomerId;
    }

    public function setPspCustomerId(?string $pspCustomerId): void
    {
        $this->pspCustomerId = $pspCustomerId;
    }

    public function getPaymentMethodType(): ?PaymentMethodType
    {
        return $this->paymentMethodType;
    }

    /**
     * We want to ensure each Payment Intent is set up to be settled a specific way, so
     * we get this from an on-create property of the Donation instead of using
     * `automatic_payment_methods`.
     * "card" includes wallets and is the method for the vast majority of donations.
     * "customer_balance" is used when a previous bank transfer means a donor already
     * has credits to use for platform charities, *and* for Big Give tips set up when
     * preparing to make a bank transfer. In the latter case we rely on
     * `payment_method_options` to allow the PI to be created even though there aren't
     * yet sufficient funds.
     */
    public function getStripeMethodProperties(): array
    {
        $properties = match ($this->paymentMethodType) {
            PaymentMethodType::CustomerBalance => [
                'payment_method_types' => ['customer_balance'],
            ],
            PaymentMethodType::Card => [
                // in this case we want to use the Stripe Payment Element, so we can't specify card explicitly, we
                // need to turn on automatic methods instead and let the element decide what methods to show.
                'automatic_payment_methods' => [
                    'enabled' => true,
                    'allow_redirects' => 'never',
                ]
            ],
        };

        if ($this->paymentMethodType === PaymentMethodType::CustomerBalance) {
            if ($this->currencyCode !== 'GBP') {
                throw new \UnexpectedValueException('Customer balance payments only supported for GBP');
            }

            $properties['payment_method_data'] = [
                'type' => PaymentMethodType::CustomerBalance->value,
            ];

            $properties['payment_method_options'] = [
                'customer_balance' => [
                    'funding_type' => 'bank_transfer',
                    'bank_transfer' => [
                        'type' => 'gb_bank_transfer',
                    ],
                ],
            ];
        }

        return $properties;
    }

    /**
     * This isn't supported for "customer_balance" Payment Intents, and is also not
     * really needed for them because the fee is fixed at the lowest level and there
     * is no new donor bank transaction, so no statement ref to consider.
     *
     * An important side effect to keep in mind is that this means payout timing for
     * donations funded by bank transfer / customer balance is dictated by the platform
     * (Big Give) Stripe settings, *not* those of the receiving charity's connected
     * account. This means we cannot currently add a delay, so depending on the day of the
     * week it's received, a donation could be paid out to the charity almost immediately.
     * This may necessitate us having a different refund policy for donations via credit –
     * to be discussed further in early/mid 2023.
     *
     * @link https://stripe.com/docs/payments/connected-accounts
     * @link https://stripe.com/docs/connect/destination-charges#settlement-merchant
     */
    public function getStripeOnBehalfOfProperties(): array
    {
        if ($this->paymentMethodType === PaymentMethodType::Card) {
            return ['on_behalf_of' => $this->getCampaign()->getCharity()->getStripeAccountId()];
        }

        return [];
    }

    /**
     * Sidestep "`setup_future_usage` cannot be used with one or more of the values you
     * specified in `payment_method_types`. Please remove `setup_future_usage` or
     * remove these types from `payment_method_types`: ["customer_balance"]".
     */
    public function supportsSavingPaymentMethod(): bool
    {
        return $this->paymentMethodType === PaymentMethodType::Card;
    }

    public function getDonorFullName(): ?string
    {
        $firstName = $this->getDonorFirstName();
        $lastName = $this->getDonorLastName();
        if ($firstName === null && $lastName === null) {
            return null;
        }

        return trim(($firstName ?? '') . ' ' . ($lastName ?? ''));
    }

    public function hasEnoughDataForSalesforce(): bool
    {
        return !empty($this->getDonorFirstName()) && !empty($this->getDonorLastName());
    }

    public function toClaimBotModel(): Messages\Donation
    {
        $donationMessage = new Messages\Donation();
        $donationMessage->id = $this->uuid->toString();
        $donationMessage->donation_date = $this->getCollectedAt()?->format('Y-m-d');
        $donationMessage->title = '';
        $donationMessage->first_name = $this->donorFirstName;
        $donationMessage->last_name = $this->donorLastName;

        $donationMessage->overseas = $this->donorHomePostcode === 'OVERSEAS';
        $donationMessage->postcode = $donationMessage->overseas ? '' : ($this->donorHomePostcode ?? '');

        $donationMessage->house_no = '';

        // MAT-192 will cover passing and storing this separately. For now, a pattern match should
        // give reasonable 'house number' values.
        if ($this->donorHomeAddressLine1 !== null) {
            $donationMessage->house_no = preg_replace('/^([0-9a-z-]+).*$/i', '$1', trim($this->donorHomeAddressLine1));

            // In any case where this doesn't produce a result, just send the full first 40 characters
            // of the home address. This is also HMRC's requested value in this property for overseas
            // donations.
            if (empty($donationMessage->house_no) || $donationMessage->overseas) {
                $donationMessage->house_no = trim($this->donorHomeAddressLine1);
            }

            // Regardless of which source we used and if we are aiming for a number or a full
            // address, it should be truncated at 40 characters.
            $donationMessage->house_no = mb_substr($donationMessage->house_no, 0, 40);
        }

        $donationMessage->amount = (float) $this->amount;

        $donationMessage->org_hmrc_ref = $this->getCampaign()->getCharity()->getHmrcReferenceNumber() ?? '';
        $donationMessage->org_name = $this->getCampaign()->getCharity()->getName();
        $donationMessage->org_regulator = $this->getCampaign()->getCharity()->getRegulator();
        $donationMessage->org_regulator_number = $this->getCampaign()->getCharity()->getRegulatorNumber();

        return $donationMessage;
    }

    /**
     * Make text fit in limited and possibly-required SF fields
     *
     * @param string|null $text
     * @param bool $required
     * @return string|null
     */
    private function makeSalesforceSafe(?string $text, bool $required): ?string
    {
        if ($text === null || trim($text) === '') {
            if ($required) {
                return 'N/A';
            }

            return null;
        }

        return mb_substr($text, 0, 40);
    }

    public function recordRefundAt(\DateTimeImmutable $refundDate): void
    {
        if ($this->donationStatus === DonationStatus::Refunded) {
            return;
        }
        $this->donationStatus = DonationStatus::Refunded;
        $this->refundedAt = $refundDate;
    }

    /**
     * When a donation has been partially refunded (e.g. a tip-only refund) we record the refund date but we
     * don't change the status.
     */
    public function setPartialRefundDate(\DateTimeImmutable $datetime): void
    {
        $this->refundedAt = $datetime;
    }

    public function cancel(): void
    {
        if (
            !in_array(
                $this->donationStatus,
                [
                    DonationStatus::Pending,
                    DonationStatus::Cancelled,
                    DonationStatus::Collected, // doesn't really make sense to cancel a collected donation but we have
                                               // existing unit tests doing that, not changing now.
                ],
                true
            )
        ) {
            throw new \UnexpectedValueException("Cannot cancel {$this->donationStatus->value} donation");
        }

        $this->donationStatus = DonationStatus::Cancelled;
    }

    /**
     * Updates a donation to set the appropriate fees. If card details are null then we assume for now that a card with
     * the lowest possible fees will be used, and this should be called again with the details of the selected card
     * when confirming the payment.
     *
     * @param string|null $cardBrand
     * @param string|null $cardCountry ISO two letter uppercase code
     */
    public function deriveFees(?string $cardBrand, ?string $cardCountry): void
    {
        $incursGiftAidFee = $this->hasGiftAid() && $this->hasTbgShouldProcessGiftAid();

        $fees = Calculator::calculate(
            $this->getPsp(),
            $cardBrand,
            $cardCountry,
            $this->getAmount(),
            $this->getCurrencyCode(),
            $incursGiftAidFee,
            $this->getCampaign()->getFeePercentage(),
        );

        $this->setCharityFee($fees->coreFee);
        $this->setCharityFeeVat($fees->feeVat);
    }

    public function collectFromStripeCharge(
        string $chargeId,
        string $transferId,
        ?string $cardBrand,
        ?string $cardCountry,
        string $originalFeeFractional,
        int $chargeCreationTimestamp
    ): void {
        Assertion::eq(is_null($cardBrand), is_null($cardCountry));
        Assertion::numeric($originalFeeFractional);
        Assertion::notEmpty($chargeId);
        Assertion::notEmpty($transferId);

        $this->chargeId = $chargeId;
        $this->transferId = $transferId;

        if ($cardBrand) {
            /** @psalm-var value-of<Calculator::STRIPE_CARD_BRANDS> $cardBrand */
            $this->deriveFees($cardBrand, $cardCountry);
        }

        $this->donationStatus = DonationStatus::Collected;
        $this->collectedAt = (new \DateTimeImmutable("@$chargeCreationTimestamp"));
        $this->setOriginalPspFeeFractional($originalFeeFractional);
    }

    /**
     * Updates a pending donation to reflect changes made in the donation form.
     */
    public function update(
        bool $giftAid,
        ?bool $tipGiftAid = null,
        ?string $donorHomeAddressLine1 = null,
        ?string $donorHomePostcode = null,
        ?DonorName $donorName = null,
        ?EmailAddress $donorEmailAddress = null,
        ?bool $tbgComms = false,
        ?bool $charityComms = false,
        ?bool $championComms = false,
        ?string $donorBillingPostcode = null,
    ): void {
        if ($this->donationStatus !== DonationStatus::Pending) {
            throw new \UnexpectedValueException("Update only allowed for pending donation");
        }

        if (trim($donorHomeAddressLine1 ?? '') === '') {
            $donorHomeAddressLine1 = null;
        }

        if (trim($donorBillingPostcode ?? '') === '') {
            $donorBillingPostcode = null;
        }

        if ($giftAid && $donorHomeAddressLine1 === null) {
            throw new \UnexpectedValueException("Cannot Claim Gift Aid Without Home Address");
        }

        try {
            $lazyAssertion = Assert::lazy();

            $lazyAssertion
                ->that($donorHomeAddressLine1, 'donorHomeAddressLine1')
                ->nullOr()->betweenLength(1, 255);

            // postcode should either be a UK postcode or the word 'OVERSEAS' - either way length will be between 5 and
            // 8. Could consider adding a regex validation.
            $lazyAssertion->that($donorHomePostcode, 'donorHomePostcode')->nullOr()->betweenLength(5, 8);

            // allow up to 15 chars to account for post / zip codes worldwide
            $lazyAssertion->that($donorBillingPostcode, 'donorBillingPostcode')->nullOr()->betweenLength(1, 15);

            $lazyAssertion->verifyNow();
        } catch (LazyAssertionException $e) {
            throw new \UnexpectedValueException($e->getMessage(), previous: $e);
        }

        $this->donorHomeAddressLine1 = $donorHomeAddressLine1;
        $this->donorBillingPostcode = $donorBillingPostcode;

        $this->setGiftAid($giftAid);
        $this->setTipGiftAid($tipGiftAid);
        $this->setTbgShouldProcessGiftAid($this->getCampaign()->getCharity()->isTbgClaimingGiftAid());
        $this->setDonorHomePostcode($donorHomePostcode);
        $this->setDonorName($donorName);
        $this->setDonorEmailAddress($donorEmailAddress);
        $this->setTbgComms($tbgComms);
        $this->setCharityComms($charityComms);
        $this->setChampionComms($championComms);
    }

    /**
     * Checks the donation is ready to be confirmed if and when the donor is ready to pay - i.e. that all required
     * fields are filled in.
     *
     * @throws LazyAssertionException if not.
     *
     * This method returning true does *NOT* indicate that the donor has chosen to definitely donate - that must be
     * established based on other info (e.g. because they sent a confirmation request).
     */
    public function assertIsReadyToConfirm(): true
    {
        Assert::lazy()
            ->that($this->donorFirstName, 'donorFirstName')->notNull('Missing Donor First Name')
            ->that($this->donorLastName, 'donorLastName')->notNull('Missing Donor Last Name')
            ->that($this->donorEmailAddress)->notNull('Missing Donor Email Address')
            ->that($this->donorCountryCode)->notNull('Missing Billing Country')
            ->that($this->donorBillingPostcode)->notNull('Missing Billing Postcode')
            ->that($this->tbgComms)->notNull('Missing tbgComms preference')
            ->that($this->charityComms)->notNull('Missing charityComms preference')
            ->that($this->donationStatus, 'donationStatus')
            ->eq(
                DonationStatus::Pending,
                "Donation status is '{$this->donationStatus->value}', must be 'Pending' to confirm payment"
            )
            ->verifyNow();

        return true;
    }
}<|MERGE_RESOLUTION|>--- conflicted
+++ resolved
@@ -435,12 +435,6 @@
         }
     }
 
-<<<<<<< HEAD
-    /**
-     * @return array A json encode-ready array representation of the donation, for sending to Salesforce.
-     */
-    public function toHookModel(): array
-=======
     public function replaceNullPaymentMethodTypeWithCard(): void
     {
         if ($this->paymentMethodType !== null) {
@@ -450,7 +444,6 @@
     }
 
     public function toSFApiModel(): array
->>>>>>> 32b0194b
     {
         $data = [...$this->toFrontEndApiModel(), 'originalPspFee' => (float) $this->getOriginalPspFee()];
 
