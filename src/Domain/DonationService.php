<?php

namespace MatchBot\Domain;

use Doctrine\DBAL\Exception\ServerException as DBALServerException;
use Doctrine\ORM\Exception\ORMException;
use MatchBot\Application\Assertion;
use MatchBot\Application\Matching\Adapter as MatchingAdapter;
use MatchBot\Application\Messenger\DonationUpserted;
use MatchBot\Application\Notifier\StripeChatterInterface;
use MatchBot\Application\Persistence\RetrySafeEntityManager;
use MatchBot\Client\Stripe;
use Doctrine\DBAL\Exception\UniqueConstraintViolationException;
use MatchBot\Application\HttpModels\DonationCreate;
use MatchBot\Domain\DomainException\CampaignNotOpen;
use MatchBot\Domain\DomainException\CharityAccountLacksNeededCapaiblities;
use MatchBot\Domain\DomainException\CouldNotCancelStripePaymentIntent;
use MatchBot\Domain\DomainException\CouldNotMakeStripePaymentIntent;
use MatchBot\Domain\DomainException\DomainRecordNotFoundException;
use MatchBot\Domain\DomainException\DonationAlreadyFinalised;
use MatchBot\Domain\DomainException\DonationCreateModelLoadFailure;
use MatchBot\Domain\DomainException\MandateNotActive;
use MatchBot\Domain\DomainException\NoDonorAccountException;
use MatchBot\Domain\DomainException\RegularGivingCollectionEndPassed;
use MatchBot\Domain\DomainException\StripeAccountIdNotSetForAccount;
use MatchBot\Domain\DomainException\WrongCampaignType;
use Psr\Log\LoggerInterface;
use Psr\Log\LogLevel;
use Ramsey\Uuid\UuidInterface;
use Random\Randomizer;
use Stripe\Exception\ApiErrorException;
use Stripe\Exception\InvalidRequestException;
use Stripe\PaymentIntent;
use Stripe\StripeObject;
use Symfony\Component\Clock\ClockInterface;
use Symfony\Component\Messenger\Envelope;
use Symfony\Component\Messenger\RoutableMessageBus;
use Symfony\Component\Notifier\ChatterInterface;
use Symfony\Component\Notifier\Exception\TransportExceptionInterface;
use Symfony\Component\Notifier\Message\ChatMessage;
use Symfony\Component\RateLimiter\Exception\RateLimitExceededException;
use Symfony\Component\RateLimiter\RateLimiterFactory;

class DonationService
{
    private const int MAX_RETRY_COUNT = 3;
    /**
     * Message excerpts that we expect to see sometimes from stripe on InvalidRequestExceptions. An exception
     * containing any of these strings should not generate an alarm.
     */
    public const array EXPECTED_STRIPE_INVALID_REQUEST_MESSAGES = [
        'The provided PaymentMethod has failed authentication',
        'You must collect the security code (CVC) for this card from the cardholder before you can use it',

        // When a donation is cancelled we update it to cancelled in the DB, which stops it being confirmed later. But
        // we can still get this error if the cancellation is too late to stop us attempting to confirm.
        // phpcs:ignore
        'This PaymentIntent\'s payment_method could not be updated because it has a status of canceled. You may only update the payment_method of a PaymentIntent with one of the following statuses: requires_payment_method, requires_confirmation, requires_action.',
        'The confirmation token has already been used to confirm a previous PaymentIntent',
        'This PaymentIntent\'s radar_options could not be updated because it has a status of canceled.',
        'This PaymentIntent\'s amount could not be updated because it has a status of canceled.',
        // phpcs:ignore
        'The parameter application_fee_amount cannot be updated on a PaymentIntent after a capture has already been made.',
    ];

    public function __construct(
        private DonationRepository $donationRepository,
        private CampaignRepository $campaignRepository,
        private LoggerInterface $logger,
        private RetrySafeEntityManager $entityManager,
        private Stripe $stripe,
        private MatchingAdapter $matchingAdapter,
        private StripeChatterInterface|ChatterInterface $chatter,
        private ClockInterface $clock,
        private RateLimiterFactory $rateLimiterFactory,
        private DonorAccountRepository $donorAccountRepository,
        private RoutableMessageBus $bus,
    ) {
    }

    /**
     * Creates a new pending donation. In some edge cases (initial campaign data inserts hitting
     * unique constraint violations), may reset the EntityManager; this could cause previously
     * tracked entities in the Unit of Work to be lost.
     *
     * @param DonationCreate $donationData Details of the desired donation, as sent from the browser
     * @param string $pspCustomerId The Stripe customer ID of the donor
     *
     * @throws CampaignNotOpen
     * @throws CharityAccountLacksNeededCapaiblities
     * @throws CouldNotMakeStripePaymentIntent
     * @throws DBALServerException
     * @throws DonationCreateModelLoadFailure
     * @throws ORMException
     * @throws StripeAccountIdNotSetForAccount
     * @throws TransportExceptionInterface
     * @throws RateLimitExceededException
     * @throws WrongCampaignType
     * @throws \MatchBot\Client\NotFoundException
     */
    public function createDonation(DonationCreate $donationData, string $pspCustomerId): Donation
    {
        $this->rateLimiterFactory->create(key: $pspCustomerId)->consume()->ensureAccepted();

        try {
            $donation = $this->donationRepository->buildFromApiRequest($donationData);
        } catch (\UnexpectedValueException $e) {
            $message = 'Donation Create data initial model load';
            $this->logger->warning($message . ': ' . $e->getMessage());

            throw new DonationCreateModelLoadFailure(previous: $e);
        } catch (UniqueConstraintViolationException) {
            // If we get this, the most likely explanation is that another donation request
            // created the same campaign a very short time before this request tried to. We
            // saw this 3 times in the opening minutes of CC20 on 1 Dec 2020.
            // If this happens, the latest campaign data should already have been pulled and
            // persisted in the last second. So give the same call one more try, as
            // buildFromApiRequest() should perform a fresh call to `CampaignRepository::findOneBy()`.
            $this->logger->info(sprintf(
                'Got campaign pull UniqueConstraintViolationException for campaign ID %s. Trying once more.',
                $donationData->projectId->value,
            ));
            $donation = $this->donationRepository->buildFromApiRequest($donationData);
        }

        if ($pspCustomerId !== $donation->getPspCustomerId()?->stripeCustomerId) {
            throw new \UnexpectedValueException(sprintf(
                'Route customer ID %s did not match %s in donation body',
                $pspCustomerId,
                $donation->getPspCustomerId()?->stripeCustomerId ?? 'null'
            ));
        }

        $this->enrollNewDonation($donation);

        return $donation;
    }

    /**
     * It seems like just the *first* persist of a given donation needs to be retry-safe, since there is a small
     * but non-zero minority of Create attempts at the start of a big campaign which get a closed Entity Manager
     * and then don't know about the connected #campaign on persist and crash when RetrySafeEntityManager tries again.
     *
     * The same applies to allocating match funds, which in rare cases can fail with a lock timeout exception. It could
     * also fail simply because another thread keeps changing the values of funds in redis.
     *
     * If the EM "goes away" for any reason but only does so once, `flush()` should still replace the underlying
     * EM with a new one and then the next persist should succeed.
     *
     * If the persist itself fails, we do not replace the underlying entity manager. This means if it's still usable
     * then we still have any required related new entities in the Unit of Work.
     * @param \Closure $retryable The action to be executed and then retried if necassary
     * @param string $actionName The name of the action, used in logs.
     * @throws ORMException|DBALServerException if they're occurring when max retry count reached.
     */
    private function runWithPossibleRetry(\Closure $retryable, string $actionName): void
    {
        $retryCount = 0;
        while ($retryCount < self::MAX_RETRY_COUNT) {
            try {
                $retryable();
                return;
            } catch (ORMException | DBALServerException $exception) {
                $retryCount++;
                $this->logger->info(
                    sprintf(
                        $actionName . ' error: %s. Retrying %d of %d.',
                        $exception->getMessage(),
                        $retryCount,
                        self::MAX_RETRY_COUNT,
                    )
                );

                $seconds = (new Randomizer())->getFloat(0.1, 1.1);
                \assert(is_float($seconds)); // See https://github.com/vimeo/psalm/issues/10830
                $this->clock->sleep($seconds);

                if ($retryCount === self::MAX_RETRY_COUNT) {
                    $this->logger->error(
                        sprintf(
                            $actionName . ' error: %s. Giving up after %d retries.',
                            $exception->getMessage(),
                            self::MAX_RETRY_COUNT,
                        )
                    );

                    throw $exception;
                }
            }
        }
    }

    /**
     * Finalized a donation, instructing stripe to attempt to take payment immediately for a donor
     * making an immediate, online donation.
     */
    public function confirmOnSessionDonation(
        Donation $donation,
        StripeConfirmationTokenId $tokenId
    ): \Stripe\PaymentIntent {
        $this->updateDonationFeesFromConfirmationToken($tokenId, $donation);

        // We flush now to make sure the actual fees we're charging are recorded. If there's any DB error at this point
        // we prefer to crash without collecting the donation over collecting the donation without a proper record
        // or what we're charging.
        $this->entityManager->flush();

        $paymentIntentId = $donation->getTransactionId();
        Assertion::notNull($paymentIntentId);

        return $this->stripe->confirmPaymentIntent(
            $paymentIntentId,
            ['confirmation_token' => $tokenId->stripeConfirmationTokenId]
        );
    }

    /**
     * Trigger collection of funds from a pre-authorized donation associated with a regular giving mandate
     */
    public function confirmPreAuthorized(Donation $donation): void
    {
        $stripeAccountId = $donation->getPspCustomerId();
        Assertion::notNull($stripeAccountId);
        $donorAccount = $this->donorAccountRepository->findByStripeIdOrNull($stripeAccountId);

        if ($donorAccount === null) {
            throw new NoDonorAccountException("Donor account not found for donation $donation");
        }

        $mandate = $donation->getMandate();
        \assert($mandate !== null);
        $currentMandateStatus = $mandate->getStatus();
        if ($currentMandateStatus !== MandateStatus::Active) {
            throw new MandateNotActive(
                "Not confirming donation as mandate is '{$currentMandateStatus->name}', not Active"
            );
        }

        $paymentMethod = $donorAccount->getRegularGivingPaymentMethod();

        if ($paymentMethod === null) {
            throw new \MatchBot\Domain\NoRegularGivingPaymentMethod(
                "Cannot confirm donation {$donation->getUuid()} for " .
                "{$donorAccount->stripeCustomerId->stripeCustomerId}, no payment method"
            );
        }

        $campaign = $donation->getCampaign();
        if ($campaign->regularGivingCollectionIsEndedAt($this->clock->now())) {
            $collectionEnd = $campaign->getRegularGivingCollectionEnd();
            Assertion::notNull($collectionEnd);

            $donation->cancel();
            $mandate->campaignEnded();

            throw new RegularGivingCollectionEndPassed(
                "Cannot confirm a donation now, " .
                "regular giving collections for campaign {$campaign->getSalesforceId()} ended " .
                "at {$collectionEnd->format('Y-m-d')}"
            );
        }

<<<<<<< HEAD
        $paymentIntentId = $donation->getTransactionId();
        Assertion::notNull($paymentIntentId);
        $this->stripe->confirmPaymentIntent(
            $paymentIntentId,
=======
        $paymentIntent = $this->stripe->confirmPaymentIntent(
            $donation->getTransactionId(),
>>>>>>> 064f96d7
            ['payment_method' => $paymentMethod->stripePaymentMethodId]
        );
        if ($paymentIntent->status !== 'succeeded') {
            // @todo-regular-giving: create a new db field on Donation - e.g. payment_attempt_count and update here
            // decide on a limit and log an error (or warning) if exceeded
        }
    }

    /**
     * Does multiple things required when a new donation is added to the system including:
     * - Checking that the campaign is open
     * - Allocating match funds to the donation
     * - Creating Stripe Payment intent
     *
     * @throws CampaignNotOpen
     * @throws CharityAccountLacksNeededCapaiblities
     * @throws CouldNotMakeStripePaymentIntent
     * @throws DBALServerException
     * @throws ORMException
     * @throws StripeAccountIdNotSetForAccount
     * @throws TransportExceptionInterface
     * @throws \MatchBot\Client\NotFoundException
     */
    public function enrollNewDonation(Donation $donation): void
    {
        $campaign = $donation->getCampaign();

        if (!$campaign->isOpen(new \DateTimeImmutable())) {
            throw new CampaignNotOpen("Campaign {$campaign->getSalesforceId()} is not open");
        }

        if ($donation->getMandate() === null && $campaign->isRegularGiving()) {
            throw new WrongCampaignType(
                "Campaign {$campaign->getSalesforceId()} does not accept one-off giving (regular-giving only)"
            );
        }

        if ($donation->getMandate() !== null && $campaign->isOneOffGiving()) {
            throw new WrongCampaignType(
                "Campaign {$campaign->getSalesforceId()} does not accept regular giving (one-off only)"
            );
        }

        // A closed EM can happen if the above tried to insert a campaign or fund, hit a duplicate error because
        // another thread did it already, then successfully got the new copy. There's been no subsequent
        // database persistence that needed an open manager, so none replaced the broken one. In that
        // edge case, we need to handle that before `persistWithoutRetries()` has a chance of working.
        if (!$this->entityManager->isOpen()) {
            $this->entityManager->resetManager();
        }

        // Must persist before Stripe work to have ID available. Outer fn throws if all attempts fail.
        $this->runWithPossibleRetry(function () use ($donation) {
            $this->entityManager->persistWithoutRetries($donation);
            $this->entityManager->flush();
        }, 'Donation Create persist before stripe work');

        if ($campaign->isMatched()) {
            $this->runWithPossibleRetry(
                function () use ($donation) {
                    try {
                        $this->donationRepository->allocateMatchFunds($donation);
                    } catch (\Throwable $t) {
                        // warning indicates that we *may* retry, as it depends on whether this is in the last retry or
                        // not.
                        $this->logger->warning(sprintf('Allocation got error, may retry: %s', $t->getMessage()));

                        $this->matchingAdapter->releaseNewlyAllocatedFunds();

                        // we have to also remove the FundingWithdrawls from MySQL - otherwise the redis amount
                        // would be reduced again when the donation expires.
                        $this->donationRepository->removeAllFundingWithdrawalsForDonation($donation);

                        $this->entityManager->flush();

                        throw $t;
                    }
                },
                'allocate match funds'
            );
        }

        if ($donation->getPsp() === 'stripe') {
            $stripeAccountId = $campaign->getCharity()->getStripeAccountId();
            if ($stripeAccountId === null || $stripeAccountId === '') {
                // Try re-pulling in case charity has very recently onboarded with for Stripe.
                $this->campaignRepository->updateFromSf($campaign);

                // If still empty, error out
                $stripeAccountId = $campaign->getCharity()->getStripeAccountId();
                if ($stripeAccountId === null || $stripeAccountId === '') {
                    $this->logger->error(sprintf(
                        'Stripe Payment Intent create error: Stripe Account ID not set for Account %s',
                        $campaign->getCharity()->getSalesforceId(),
                    ));
                    throw new StripeAccountIdNotSetForAccount();
                }

                // Else we found new Stripe info and can proceed
                $donation->setCampaign($campaign);
            }

            $this->createPaymentIntent($donation);
        }
    }

    private function doUpdateDonationFees(
        CardBrand $cardBrand,
        Donation $donation,
        Country $cardCountry,
    ): void {

        // at present if the following line was left out we would charge a wrong fee in some cases. I'm not happy with
        // that, would like to find a way to make it so if its left out we get an error instead - either by having
        // derive fees return a value, or making functions like Donation::getCharityFeeGross throw if called before it.
        $donation->deriveFees($cardBrand, $cardCountry);

        // we still need this
        $updatedIntentData = [
            // only setting things that may need to be updated at this point.
            'metadata' => [
                'stripeFeeRechargeGross' => $donation->getCharityFeeGross(),
                'stripeFeeRechargeNet' => $donation->getCharityFee(),
                'stripeFeeRechargeVat' => $donation->getCharityFeeVat(),
            ],

            // See https://stripe.com/docs/connect/destination-charges#application-fee
            // Update the fee amount in case the final charge was from
            // e.g. a Non EU / Amex card where fees are varied.
            'application_fee_amount' => $donation->getAmountToDeductFractional(),
            // Note that `on_behalf_of` is set up on create and is *not allowed* on update.
        ];

        $paymentIntentId = $donation->getTransactionId();
        if ($paymentIntentId !== null) {
            $this->stripe->updatePaymentIntent($paymentIntentId, $updatedIntentData);
        }
    }

    private function updateDonationFeesFromConfirmationToken(
        StripeConfirmationTokenId $tokenId,
        Donation $donation
    ): void {
        $token = $this->stripe->retrieveConfirmationToken($tokenId);

        /** @var StripeObject $paymentMethodPreview */
        $paymentMethodPreview = $token->payment_method_preview;

        /** @var StripeObject $card */
        $card = $paymentMethodPreview['card'];

        Assertion::string($card['brand']);
        $cardBrand = CardBrand::from($card['brand']);
        $cardCountry = $card['country'];

        Assertion::string($cardCountry);
        $cardCountry = Country::fromAlpha2($cardCountry);

        $this->logger->info(sprintf(
            'Donation UUID %s has card brand %s and country %s',
            $donation->getUuid(),
            $cardBrand->value,
            $cardCountry,
        ));

        $this->doUpdateDonationFees(
            cardBrand: $cardBrand,
            donation: $donation,
            cardCountry: $cardCountry,
        );
    }

    /**
     * Creates a payment intent at Stripe and records the PI ID against the donation.
     */
    public function createPaymentIntent(Donation $donation): void
    {
        Assertion::same($donation->getPsp(), 'stripe');

        if (!$donation->getCampaign()->isOpen(new \DateTimeImmutable())) {
            throw new CampaignNotOpen("Campaign {$donation->getCampaign()->getSalesforceId()} is not open");
        }

        try {
            $intent = $this->stripe->createPaymentIntent($donation->createStripePaymentIntentPayload());
        } catch (ApiErrorException $exception) {
            $message = $exception->getMessage();

            $accountLacksCapabilities = str_contains(
                $message,
                // this message is an issue the charity needs to fix, we can't fix it for them.
                // We likely want to let the team know to hide the campaign from prominents views though.
                'Your destination account needs to have at least one of the following capabilities enabled'
            );

            $failureMessage = sprintf(
                'Stripe Payment Intent create error on %s, %s [%s]: %s. Charity: %s [%s].',
                $donation->getUuid(),
                $exception->getStripeCode() ?? 'unknown',
                get_class($exception),
                $message,
                $donation->getCampaign()->getCharity()->getName(),
                $donation->getCampaign()->getCharity()->getStripeAccountId() ?? 'unknown',
            );

            $level = $accountLacksCapabilities ? LogLevel::WARNING : LogLevel::ERROR;
            $this->logger->log($level, $failureMessage);

            if ($accountLacksCapabilities) {
                $env = getenv('APP_ENV');
                \assert(is_string($env));
                $failureMessageWithContext = sprintf(
                    '[%s] %s',
                    $env,
                    $failureMessage,
                );
                $this->chatter->send(new ChatMessage($failureMessageWithContext));

                throw new CharityAccountLacksNeededCapaiblities();
            }

            throw new CouldNotMakeStripePaymentIntent();
        }

        $donation->setTransactionId($intent->id);

        $this->runWithPossibleRetry(
            function () use ($donation) {
                $this->entityManager->persistWithoutRetries($donation);
                $this->entityManager->flush();
            },
            'Donation Create persist after stripe work'
        );
    }

    /**
     * Sets donation to cancelled in matchbot db, releases match funds, cancels payment in stripe, and updates
     * salesforce.
     *
     * Call this from inside a transaction and with a locked donation to avoid double releasing funds associated with
     * the donation.
     */
    public function cancel(Donation $donation): void
    {
        if ($donation->getDonationStatus() === DonationStatus::Cancelled) {
            $this->logger->info("Donation ID {$donation->getUuid()} was already Cancelled");

            return;
        }

        if ($donation->getDonationStatus()->isSuccessful()) {
            // If a donor uses browser back before loading the thank you page, it is possible for them to get
            // a Cancel dialog and send a cancellation attempt to this endpoint after finishing the donation.

            throw new DonationAlreadyFinalised(
                'Donation ID {$donation->getUuid()} could not be cancelled as {$donation->getDonationStatus()->value}'
            );
        }

        $this->logger->info("Cancelled ID {$donation->getUuid()}");

        $donation->cancel();

        // Save & flush early to reduce chance of lock conflicts.
        $this->save($donation);

        if ($donation->getCampaign()->isMatched()) {
            /** @psalm-suppress InternalMethod */
            $this->donationRepository->releaseMatchFunds($donation);
        }

        $transactionId = $donation->getTransactionId();
        if ($donation->getPsp() === 'stripe' && $transactionId !== null) {
            try {
                $this->stripe->cancelPaymentIntent($transactionId);
            } catch (ApiErrorException $exception) {
                /**
                 * As per the notes in {@see DonationRepository::releaseMatchFunds()}, we
                 * occasionally see double-cancels from the frontend. If Stripe tell us the
                 * Cancelled Donation's PI is canceled [note US spelling doesn't match our internal
                 * status], in all CC21 checks this seemed to be the situation.
                 *
                 * Instead of panicking in this scenario, our best available option is to log only a
                 * notice – we can still easily find these in the logs on-demand if we need to
                 * investigate proactively – and return 200 OK to the frontend.
                 */
                $doubleCancelMessage = 'You cannot cancel this PaymentIntent because it has a status of canceled.';
                $returnError = !str_starts_with($exception->getMessage(), $doubleCancelMessage);
                $stripeErrorLogLevel = $returnError ? LogLevel::ERROR : LogLevel::NOTICE;

                // We use the same log message, but reduce the severity in the case where we have detected
                // that it's unlikely to be a serious issue.
                $this->logger->log(
                    $stripeErrorLogLevel,
                    'Stripe Payment Intent cancel error: ' .
                    get_class($exception) . ': ' . $exception->getMessage()
                );

                if ($returnError) {
                    throw new CouldNotCancelStripePaymentIntent();
                } // Else likely double-send -> fall through to normal return the donation as-is.
            }
        }
    }

    /**
     * Save donation in all cases. Also send updated donation data to Salesforce, *if* we know
     * enough to do so successfully.
     *
     * Assumes it will be called only after starting a transaction pre-donation-select.
     *
     * @param Donation $donation
     */
    public function save(Donation $donation): void
    {
        // SF push and the corresponding DB persist only happens when names are already set.
        // There could be other data we need to save before that point, e.g. comms
        // preferences, so to be safe we persist here first.
        $this->entityManager->persist($donation);
        $this->entityManager->flush();

        if (!$donation->hasEnoughDataForSalesforce()) {
            return;
        }

        $donationUpserted = DonationUpserted::fromDonation($donation);
        $envelope = new Envelope($donationUpserted);
        $this->bus->dispatch($envelope);
    }

    /**
     * InvalidRequestException can have various possible messages. If it's one we've seen before that we don't believe
     * indicates a bug or failure in matchbot then we just send an error message to the client. If it's something we
     * haven't seen before or didn't expect then we will also generate an alarm for Big Give devs to deal with.
     * @param InvalidRequestException $exception
     * @return bool
     */
    public static function errorMessageFromStripeIsExpected(InvalidRequestException $exception): bool
    {
        $exceptionMessage = $exception->getMessage();

        foreach (DonationService::EXPECTED_STRIPE_INVALID_REQUEST_MESSAGES as $expectedMessage) {
            if (str_contains($exceptionMessage, $expectedMessage)) {
                return true;
            }
        }

        return false;
    }

    /**
     * Within a transaction, loads a donation from the DB and then releases any funding matched to it.
     *
     * If the matching for the donation has already been released (e.g. by another process after the donationId
     * was found but before we lock the donation here) then this should be a no-op because Donation::fundingWithdrawals
     * are eagerly loaded with the donation so will be empty.
     */
    public function releaseMatchFundsInTransaction(UuidInterface $donationId): void
    {
        $this->entityManager->wrapInTransaction(function () use ($donationId) {
            $donationRepository = $this->donationRepository;
            $donation = $donationRepository->findAndLockOneByUUID($donationId);
            Assertion::notNull($donation);

            $this->donationRepository->releaseMatchFunds($donation);

            $this->entityManager->flush();
        });
    }

    public function donationAsApiModel(UuidInterface $donationUUID): array
    {
        $donation = $this->donationRepository->findOneBy(['uuid' => $donationUUID]);

        if (!$donation) {
            throw new DomainRecordNotFoundException('Donation not found');
        }

        return $donation->toFrontEndApiModel();
    }

    public function findAllCompleteForCustomerAsAPIModels(StripeCustomerId $stripeCustomerId): array
    {
        $donations = $this->donationRepository->findAllCompleteForCustomer($stripeCustomerId);

        return array_map(fn(Donation $donation) => $donation->toFrontEndApiModel(), $donations);
    }
}<|MERGE_RESOLUTION|>--- conflicted
+++ resolved
@@ -30,7 +30,6 @@
 use Random\Randomizer;
 use Stripe\Exception\ApiErrorException;
 use Stripe\Exception\InvalidRequestException;
-use Stripe\PaymentIntent;
 use Stripe\StripeObject;
 use Symfony\Component\Clock\ClockInterface;
 use Symfony\Component\Messenger\Envelope;
@@ -260,15 +259,10 @@
             );
         }
 
-<<<<<<< HEAD
         $paymentIntentId = $donation->getTransactionId();
         Assertion::notNull($paymentIntentId);
-        $this->stripe->confirmPaymentIntent(
+        $paymentIntent = $this->stripe->confirmPaymentIntent(
             $paymentIntentId,
-=======
-        $paymentIntent = $this->stripe->confirmPaymentIntent(
-            $donation->getTransactionId(),
->>>>>>> 064f96d7
             ['payment_method' => $paymentMethod->stripePaymentMethodId]
         );
         if ($paymentIntent->status !== 'succeeded') {
