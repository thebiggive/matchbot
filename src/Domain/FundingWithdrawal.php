<?php

declare(strict_types=1);

namespace MatchBot\Domain;

use Doctrine\ORM\Mapping as ORM;

<<<<<<< HEAD
/**
 * @ORM\Entity(repositoryClass="FundingWithdrawalRepository")
 * @ORM\HasLifecycleCallbacks
 * @ORM\Table
 *
 * @psalm-suppress PropertyNotSetInConstructor Not requiring all props on construct for now.
 */
=======
#[ORM\Table]
#[ORM\Entity(repositoryClass: FundingWithdrawalRepository::class)]
#[ORM\HasLifecycleCallbacks]
>>>>>>> e0e7a4ac
class FundingWithdrawal extends Model
{
    use TimestampsTrait;

    /**
     * @var Donation
     */
    #[ORM\ManyToOne(targetEntity: Donation::class, inversedBy: 'fundingWithdrawals', fetch: 'EAGER')]
    protected Donation $donation;

    /**
     * @var string Always use bcmath methods as in repository helpers to avoid doing float maths with decimals!
     */
    #[ORM\Column(type: 'decimal', precision: 18, scale: 2)]
    protected string $amount;

    /**
<<<<<<< HEAD
     * @ORM\ManyToOne(targetEntity="CampaignFunding", fetch="EAGER")
     * @var CampaignFunding
     */
    protected CampaignFunding $campaignFunding;

    public function __construct(CampaignFunding $campaignFunding)
    {
        $this->campaignFunding = $campaignFunding;
    }
=======
     * @var CampaignFunding|null
     */
    #[ORM\ManyToOne(targetEntity: CampaignFunding::class, fetch: 'EAGER')]
    protected ?CampaignFunding $campaignFunding = null;
>>>>>>> e0e7a4ac

    /**
     * @param Donation $donation
     */
    public function setDonation(Donation $donation): void
    {
        $this->donation = $donation;
    }

    /**
     * @param string $amount
     */
    public function setAmount(string $amount): void
    {
        $this->amount = $amount;
    }

    /**
     * @return string
     */
    public function getAmount(): string
    {
        return $this->amount;
    }

    public function getCampaignFunding(): CampaignFunding
    {
        return $this->campaignFunding;
    }
}<|MERGE_RESOLUTION|>--- conflicted
+++ resolved
@@ -6,19 +6,12 @@
 
 use Doctrine\ORM\Mapping as ORM;
 
-<<<<<<< HEAD
 /**
- * @ORM\Entity(repositoryClass="FundingWithdrawalRepository")
- * @ORM\HasLifecycleCallbacks
- * @ORM\Table
- *
  * @psalm-suppress PropertyNotSetInConstructor Not requiring all props on construct for now.
  */
-=======
 #[ORM\Table]
 #[ORM\Entity(repositoryClass: FundingWithdrawalRepository::class)]
 #[ORM\HasLifecycleCallbacks]
->>>>>>> e0e7a4ac
 class FundingWithdrawal extends Model
 {
     use TimestampsTrait;
@@ -36,22 +29,15 @@
     protected string $amount;
 
     /**
-<<<<<<< HEAD
-     * @ORM\ManyToOne(targetEntity="CampaignFunding", fetch="EAGER")
      * @var CampaignFunding
      */
+    #[ORM\ManyToOne(targetEntity: CampaignFunding::class, fetch: 'EAGER')]
     protected CampaignFunding $campaignFunding;
 
     public function __construct(CampaignFunding $campaignFunding)
     {
         $this->campaignFunding = $campaignFunding;
     }
-=======
-     * @var CampaignFunding|null
-     */
-    #[ORM\ManyToOne(targetEntity: CampaignFunding::class, fetch: 'EAGER')]
-    protected ?CampaignFunding $campaignFunding = null;
->>>>>>> e0e7a4ac
 
     /**
      * @param Donation $donation
