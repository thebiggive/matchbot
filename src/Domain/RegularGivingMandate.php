<?php

namespace MatchBot\Domain;

use Doctrine\ORM\Mapping as ORM;
use MatchBot\Application\Assertion;
use MatchBot\Domain\DomainException\RegularGivingCollectionEndPassed;
use Ramsey\Uuid\Uuid;
use Ramsey\Uuid\UuidInterface;
use UnexpectedValueException;

/**
 * @psalm-suppress UnusedProperty - properties being brought into use now
 */
#[ORM\Table]
#[ORM\Index(name: 'uuid', columns: ['uuid'])]
#[ORM\Index(name: 'donationsCreatedUpTo', columns: ['donationsCreatedUpTo'])]
#[ORM\Entity(
    repositoryClass: null // we construct our own repository
)]
#[ORM\HasLifecycleCallbacks]
class RegularGivingMandate extends SalesforceWriteProxy
{
    use TimestampsTrait;

    private const int MIN_AMOUNT_PENCE = 1_00;

    private const int MAX_AMOUNT_PENCE = 500_00;

    #[ORM\Column(unique: true, type: 'uuid')]
    private readonly UuidInterface $uuid;

    #[ORM\Embedded(columnPrefix: 'person')]
    public PersonId $donorId;

<<<<<<< HEAD
    #[ORM\Embedded(columnPrefix: 'amount_')]
=======
    #[ORM\Embedded(columnPrefix: '')]
>>>>>>> 834f7a34
    private readonly Money $donationAmount;

    /**
     * @var string 18 digit salesforce ID of campaign
     */
    #[ORM\Column()]
    private readonly string $campaignId;

    /**
     * @var string 18 digit salesforce ID of charity
     */
    #[ORM\Column()]
    private readonly string $charityId;

    #[ORM\Column()]
    private readonly bool $giftAid;

    #[ORM\Embedded(columnPrefix: false)]
    private DayOfMonth $dayOfMonth;

    #[ORM\Column(type: 'datetime_immutable', nullable: true)]
    private ?\DateTimeImmutable $activeFrom = null;

    #[ORM\Column(type: 'datetime_immutable', nullable: true)]
    private ?\DateTimeImmutable $donationsCreatedUpTo = null;

    #[ORM\Column(type: 'string', enumType: MandateStatus::class)]
    private MandateStatus $status = MandateStatus::Pending;

    /**
     * @param Salesforce18Id<Campaign> $campaignId
     * @param Salesforce18Id<Charity> $charityId
     */
    public function __construct(
        PersonId $donorId,
        Money $donationAmount,
        Salesforce18Id $campaignId,
        Salesforce18Id $charityId,
        bool $giftAid,
        DayOfMonth $dayOfMonth,
    ) {
        $this->createdNow();
        $minAmount = Money::fromPence(self::MIN_AMOUNT_PENCE, Currency::GBP);
        $maxAmount = Money::fromPence(self::MAX_AMOUNT_PENCE, Currency::GBP);
        if ($donationAmount->lessThan($minAmount) || $donationAmount->moreThan($maxAmount)) {
            throw new UnexpectedValueException(
                "Amount {$donationAmount} is out of allowed range {$minAmount}-{$maxAmount}"
            );
        }

        $this->uuid = Uuid::uuid4();

<<<<<<< HEAD
        $this->donationAmount = $amount;
=======
        $this->donationAmount = $donationAmount;
>>>>>>> 834f7a34
        $this->campaignId = $campaignId->value;
        $this->charityId = $charityId->value;
        $this->giftAid = $giftAid;
        $this->donorId = $donorId;
        $this->dayOfMonth = $dayOfMonth;
    }

    /**
     * Allows us to take payments according to this agreement from now on.
     *
     * Precondition: Must be in Pending status
     */
    public function activate(\DateTimeImmutable $activationDate): void
    {
        Assertion::eq($this->status, MandateStatus::Pending);
        $this->status = MandateStatus::Active;
        $this->activeFrom = $activationDate;
    }

    public function toFrontEndApiModel(Charity $charity, \DateTimeImmutable $now): array
    {
        Assertion::same($charity->getSalesforceId(), $this->charityId);

        return [
            'id' => $this->uuid->toString(),
            'donorId' => $this->donorId->id,
            'donationAmount' => $this->donationAmount,
<<<<<<< HEAD
=======
            'matchedAmount' => $this->getMatchedAmount(),
>>>>>>> 834f7a34
            'campaignId' => $this->campaignId,
            'charityId' => $this->charityId,
            'schedule' => [
                'type' => 'monthly',
                'dayOfMonth' => $this->dayOfMonth->value,
                'activeFrom' => $this->activeFrom?->format(\DateTimeInterface::ATOM),
                'expectedNextPaymentDate' => $this->firstPaymentDayAfter($now)->format(\DateTimeInterface::ATOM),
            ],
            'charityName' => $charity->getName(),
            'giftAid' => $this->giftAid,
            'status' => $this->status->apiName(),
        ];
    }

    public function firstPaymentDayAfter(\DateTimeImmutable $currentDateTime): \DateTimeImmutable
    {
        // We only operate in UK market so all timestamps should be for this TZ:
        // Not sure why some timestamps generated in tests are having TZ names BST or GMT rather than London,
        // but that's also OK.
        Assertion::inArray($currentDateTime->getTimezone()->getName(), ['Europe/London', 'BST', 'GMT', 'UTC']);

        $nextPaymentDayIsNextMonth = $currentDateTime->format('d') >= $this->dayOfMonth->value;

        $todayOrNextMonth = $nextPaymentDayIsNextMonth ?
            $currentDateTime->add(new \DateInterval("P1M")) :
            $currentDateTime;

        return new \DateTimeImmutable(
            $todayOrNextMonth->format('Y-m-' . $this->dayOfMonth->value . 'T06:00:00'),
            $currentDateTime->getTimezone()
        );
    }

    public function hasGiftAid(): bool
    {
        return $this->giftAid;
    }

    /**
     * Records that all donations we plan to take for this donation before the given time have been created
     * and saved as pre-authorized donations. This means that no more donations need to be created based on this
     * mandate before that date.
     *
     * @psalm-suppress PossiblyUnusedMethod - to be used soon.
     */
    public function setDonationsCreatedUpTo(?\DateTimeImmutable $donationsCreatedUpTo): void
    {
        Assertion::same($this->status, MandateStatus::Active);
        $this->donationsCreatedUpTo = $donationsCreatedUpTo;
    }

    public function createPreAuthorizedDonation(
        DonationSequenceNumber $sequenceNumber,
        DonorAccount $donor,
        Campaign $campaign,
        bool $requireActiveMandate = true,
        \DateTimeImmutable $expectedActivationDate = null,
    ): Donation {
        $donation = new Donation(
            amount: $this->donationAmount->toNumericString(),
            currencyCode: $this->donationAmount->currency->isoCode(),
            paymentMethodType: PaymentMethodType::Card,
            campaign: $campaign,
            charityComms: false,
            championComms: false,
            pspCustomerId: $donor->stripeCustomerId->stripeCustomerId,
            optInTbgEmail: false,
            donorName: $donor->donorName,
            emailAddress: $donor->emailAddress,
            countryCode: $donor->getBillingCountryCode(),
            tipAmount: '0',
            mandate: $this,
            mandateSequenceNumber: $sequenceNumber,
            giftAid: false,
            tipGiftAid: null,
            homeAddress: null,
            homePostcode: null,
            billingPostcode: null,
        );

        Assertion::true(
            ($requireActiveMandate && is_null($expectedActivationDate)) ||
            (!$requireActiveMandate && !is_null($expectedActivationDate)),
            'When creating donations for an already active mandate require the mandate to be active, otherwise pass the activation date'
        );

        $donation->update(
            giftAid: $this->giftAid,
            tipGiftAid: false,
            donorHomeAddressLine1: $donor->getHomeAddressLine1(),
            donorHomePostcode: $donor->getHomePostcode(),
            donorName: $donor->donorName,
            donorEmailAddress: $donor->emailAddress,
            tbgComms: false,
            charityComms: false,
            championComms: false,
            donorBillingPostcode: $donor->getBillingPostcode(),
        );

        if ($this->activeFrom === null && $requireActiveMandate) {
            throw new \Exception('Missing activation date - is this an active mandate?');
        }

        $assumedActivateDate = $this->activeFrom ?? $expectedActivationDate;

        \assert($assumedActivateDate !== null); // can't be null based on combination of previous assertions.

        $secondDonationDate = $this->firstPaymentDayAfter($assumedActivateDate);

        if ($sequenceNumber->number < 2) {
            // first donation in mandate should be taken on-session, not pre-authorized.
            throw new \Exception('Cannot generate pre-authorized first donation');
        }

        $offset = $sequenceNumber->number - 2;

        $preAuthorizationdate = $secondDonationDate->modify("+$offset months");
        Assertion::isInstanceOf($preAuthorizationdate, \DateTimeImmutable::class);

        if ($campaign->regularGivingCollectionIsEndedAt($preAuthorizationdate)) {
            $collectionEnd = $campaign->getRegularGivingCollectionEnd();
            Assertion::notNull($collectionEnd);

            throw new RegularGivingCollectionEndPassed(
                "Cannot pre-authorize a donation for {$preAuthorizationdate->format('Y-m-d')}, " .
                "regular giving collections for campaign {$campaign->getSalesforceId()} end " .
                "at {$collectionEnd->format('Y-m-d')}"
            );
        }

        $donation->preAuthorize($preAuthorizationdate);

        return $donation;
    }

    /**
     * @return Salesforce18Id<Campaign>
     */
    public function getCampaignId(): Salesforce18Id
    {
        return Salesforce18Id::ofCampaign($this->campaignId);
    }

    public function getUuid(): UuidInterface
    {
        return $this->uuid;
    }

    public function getDonationAmount(): Money
    {
        return $this->donationAmount;
    }

    public function getCharityId(): string
    {
        return $this->charityId;
    }

    public function cancel(): void
    {
        $this->status = MandateStatus::Cancelled;
    }

    public function getStatus(): MandateStatus
    {
        return $this->status;
    }

    public function campaignEnded(): void
    {
        $this->status = MandateStatus::CampaignEnded;
    }

    public function getActiveFrom(): ?\DateTimeImmutable
    {
        return $this->activeFrom;
    }

    public function describeSchedule(): string
    {
        return "Monthly on day #{$this->dayOfMonth->value}";
    }

    /**
     * @return Money amount we expect to be claimable in gift aid per donation.
     */
    public function getGiftAidAmount(): Money
    {
        if (! $this->giftAid) {
            return Money::fromPoundsGBP(0);
        }

        return $this->donationAmount->withPence(
            (int) (100 * Donation::donationAmountToGiftAidValue(amount: $this->donationAmount->toNumericString()))
        );
    }

    public function totalIncGiftAd(): Money
    {
        return $this->donationAmount->plus($this->getGiftAidAmount());
    }

    public function getMatchedAmount(): Money
    {
        return $this->donationAmount;
    }
}<|MERGE_RESOLUTION|>--- conflicted
+++ resolved
@@ -33,11 +33,7 @@
     #[ORM\Embedded(columnPrefix: 'person')]
     public PersonId $donorId;
 
-<<<<<<< HEAD
-    #[ORM\Embedded(columnPrefix: 'amount_')]
-=======
     #[ORM\Embedded(columnPrefix: '')]
->>>>>>> 834f7a34
     private readonly Money $donationAmount;
 
     /**
@@ -90,11 +86,7 @@
 
         $this->uuid = Uuid::uuid4();
 
-<<<<<<< HEAD
-        $this->donationAmount = $amount;
-=======
         $this->donationAmount = $donationAmount;
->>>>>>> 834f7a34
         $this->campaignId = $campaignId->value;
         $this->charityId = $charityId->value;
         $this->giftAid = $giftAid;
@@ -122,10 +114,7 @@
             'id' => $this->uuid->toString(),
             'donorId' => $this->donorId->id,
             'donationAmount' => $this->donationAmount,
-<<<<<<< HEAD
-=======
             'matchedAmount' => $this->getMatchedAmount(),
->>>>>>> 834f7a34
             'campaignId' => $this->campaignId,
             'charityId' => $this->charityId,
             'schedule' => [
