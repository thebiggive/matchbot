<?php

declare(strict_types=1);

namespace MatchBot\Client;

use GuzzleHttp\Exception\RequestException;
use MatchBot\Application\Messenger\AbstractStateChanged;
use MatchBot\Application\Messenger\DonationUpdated;
use MatchBot\Domain\DonationRepository;
use MatchBot\Domain\Salesforce18Id;

class Donation extends Common
{
    /**
     * @throws BadRequestException
     */
<<<<<<< HEAD
    public function create(AbstractStateChanged $donationCreatedMessage): string
=======
    public function createOrUpdate(DonationModel $donation): Salesforce18Id
>>>>>>> 32b0194b
    {
        if (getenv('DISABLE_CLIENT_PUSH')) {
            $this->logger->info("Client push off: Skipping create of donation {$donationCreatedMessage->uuid}");
            throw new BadRequestException('Client push is off');
        }

        try {
            $response = $this->getHttpClient()->post(
<<<<<<< HEAD
                $this->getSetting('donation', 'baseUri'),
                ['json' => $donationCreatedMessage->json]
=======
                $this->getSetting('donation', 'baseUri') . '/' . $donation->getUuid(),
                ['json' => $donation->toSFApiModel()]
>>>>>>> 32b0194b
            );
        } catch (RequestException $ex) {
            // Sandboxes that 404 on POST may be trying to sync up donations for non-existent campaigns and
            // so have probably just been refreshed. In this case we want to update the local state of play
            // to stop them getting pushed, instead of treating this as an error. So throw this for appropriate
            // handling in the caller without an error level log. In production, 404s should not happen and
            // so we continue to throw a `BadRequestException` which means `DonationRepostitory::doCreate()`
            // will return false and the caller will log an error.
            if ($ex->getCode() === 404 && getenv('APP_ENV') !== 'production') {
                throw new NotFoundException();
            }

<<<<<<< HEAD
            $this->logger->error(sprintf(
                'Donation create exception for donation UUID %s %s: %s. Body: %s',
                $donationCreatedMessage->uuid,
                get_class($ex),
                $ex->getMessage(),
                $ex->getResponse() ? $ex->getResponse()->getBody() : 'N/A',
            ));

            throw new BadRequestException('Donation not created');
        }

        // For now, support created response codes of 200 (behaviour as of 3/5/22) or 201 (as documented).
        if ($response->getStatusCode() > 201 || $response->getStatusCode() < 200) {
            $this->logger->error('Donation create got non-success code ' . $response->getStatusCode());
            throw new BadRequestException('Donation not created');
        }

        $donationCreatedResponse = json_decode((string) $response->getBody(), true);

        return $donationCreatedResponse['donation']['donationId'];
    }

    /**
     * For now, updates with Salesforce use the webhook receiver and not the Donations API
     * with JWT auth. As a server app there's no huge downside to using a fixed key, and getting
     * the Salesforce certificate's private part in the right format to use for RS256 JWT signature
     * creation was pretty involved. By sticking with this we can use the faster HS256 algorithm
     * for MatchBot's JWTs and not worry about compatibility with Salesforce's JWTs.
     */
    public function put(AbstractStateChanged $donationUpdatedMessage): bool
    {
        if (getenv('DISABLE_CLIENT_PUSH')) {
            $this->logger->info("Client push off: Skipping update of donation {$donationUpdatedMessage->uuid}");

            return false;
        }

        try {
            $requestBody = $donationUpdatedMessage->json;

            $response = $this->getHttpClient()->put(
                $this->getSetting('webhook', 'baseUri') . "/donation/{$donationUpdatedMessage->salesforceId}",
                [
                    'json' => $requestBody,
                    'headers' => [
                        'X-Webhook-Verify-Hash' => $this->hash(json_encode($requestBody)),
                    ],
                ]
            );
        } catch (RequestException $ex) {
=======
>>>>>>> 32b0194b
            // Sandboxes that 404 on PUT have probably just been refreshed. In this case we want to
            // update the local state of play to stop them getting pushed, instead of treating this
            // as an error. So throw this for appropriate handling in the caller without an error level
            // log. In production, 404s should not happen and so we continue to `return false` which
            // will lead the caller to log an error.
            if ($ex->getCode() === 404 && getenv('APP_ENV') !== 'production') {
                throw new NotFoundException();
            }

            $sandboxMissingLinkedResource = (
                $ex->getCode() === 400 &&
                getenv('APP_ENV') !== 'production' &&
                str_contains($ex->getMessage(), '"entity is deleted"')
            );
            if ($sandboxMissingLinkedResource) {
                /**
                 * The exception we throw here still takes the donation out of the push queue permenantly
                 * – {@see DonationRepository::doUpdate()} – but as this case is not as well
                 * understood, we also log a one time high severity error so we are better able to
                 * monitor these cases and try to understand what is happening in sandboxes that hit
                 * this edge case.
                 */
                $this->logger->error(sprintf(
                    'Donation update skipped due to missing sandbox resource. Exception %s: %s. Body: %s',
                    get_class($ex),
                    $ex->getMessage(),
                    $ex->getResponse() ? $ex->getResponse()->getBody() : 'N/A',
                ));

                throw new NotFoundException();
            }

            $this->logger->error(sprintf(
                'Donation upsert exception for donation UUID %s %s: %s. Body: %s',
                $donation->getUuid(),
                get_class($ex),
                $ex->getMessage(),
                $ex->getResponse() ? $ex->getResponse()->getBody() : 'N/A',
            ));

            throw new BadRequestException('Donation not created');
        }

        if (! in_array($response->getStatusCode(), [200, 201], true)) {
            $this->logger->error('Donation upsert got non-success code ' . $response->getStatusCode());
            throw new BadRequestException('Donation not upserted');
        }

        /**
         * @var array{'salesforceId': string} $donationCreatedResponse
         */
        $donationCreatedResponse = json_decode($response->getBody()->getContents(), true);

        // todo add new property that SF now returns to API docs as distinct from donationId.
        // Semantics were unclear before and SF was sometimes putting its own IDs in `donationId` I think.

        return Salesforce18Id::of($donationCreatedResponse['salesforceId']);
    }
}<|MERGE_RESOLUTION|>--- conflicted
+++ resolved
@@ -7,6 +7,7 @@
 use GuzzleHttp\Exception\RequestException;
 use MatchBot\Application\Messenger\AbstractStateChanged;
 use MatchBot\Application\Messenger\DonationUpdated;
+use MatchBot\Domain\Donation as DonationModel;
 use MatchBot\Domain\DonationRepository;
 use MatchBot\Domain\Salesforce18Id;
 
@@ -15,26 +16,18 @@
     /**
      * @throws BadRequestException
      */
-<<<<<<< HEAD
-    public function create(AbstractStateChanged $donationCreatedMessage): string
-=======
     public function createOrUpdate(DonationModel $donation): Salesforce18Id
->>>>>>> 32b0194b
     {
+        // TODO decide if we are best using `AbstractStateChanged` messages or Donation model directly.
         if (getenv('DISABLE_CLIENT_PUSH')) {
-            $this->logger->info("Client push off: Skipping create of donation {$donationCreatedMessage->uuid}");
+            $this->logger->info("Client push off: Skipping create of donation {$donation->getUuid()}");
             throw new BadRequestException('Client push is off');
         }
 
         try {
             $response = $this->getHttpClient()->post(
-<<<<<<< HEAD
-                $this->getSetting('donation', 'baseUri'),
-                ['json' => $donationCreatedMessage->json]
-=======
                 $this->getSetting('donation', 'baseUri') . '/' . $donation->getUuid(),
                 ['json' => $donation->toSFApiModel()]
->>>>>>> 32b0194b
             );
         } catch (RequestException $ex) {
             // Sandboxes that 404 on POST may be trying to sync up donations for non-existent campaigns and
@@ -47,59 +40,6 @@
                 throw new NotFoundException();
             }
 
-<<<<<<< HEAD
-            $this->logger->error(sprintf(
-                'Donation create exception for donation UUID %s %s: %s. Body: %s',
-                $donationCreatedMessage->uuid,
-                get_class($ex),
-                $ex->getMessage(),
-                $ex->getResponse() ? $ex->getResponse()->getBody() : 'N/A',
-            ));
-
-            throw new BadRequestException('Donation not created');
-        }
-
-        // For now, support created response codes of 200 (behaviour as of 3/5/22) or 201 (as documented).
-        if ($response->getStatusCode() > 201 || $response->getStatusCode() < 200) {
-            $this->logger->error('Donation create got non-success code ' . $response->getStatusCode());
-            throw new BadRequestException('Donation not created');
-        }
-
-        $donationCreatedResponse = json_decode((string) $response->getBody(), true);
-
-        return $donationCreatedResponse['donation']['donationId'];
-    }
-
-    /**
-     * For now, updates with Salesforce use the webhook receiver and not the Donations API
-     * with JWT auth. As a server app there's no huge downside to using a fixed key, and getting
-     * the Salesforce certificate's private part in the right format to use for RS256 JWT signature
-     * creation was pretty involved. By sticking with this we can use the faster HS256 algorithm
-     * for MatchBot's JWTs and not worry about compatibility with Salesforce's JWTs.
-     */
-    public function put(AbstractStateChanged $donationUpdatedMessage): bool
-    {
-        if (getenv('DISABLE_CLIENT_PUSH')) {
-            $this->logger->info("Client push off: Skipping update of donation {$donationUpdatedMessage->uuid}");
-
-            return false;
-        }
-
-        try {
-            $requestBody = $donationUpdatedMessage->json;
-
-            $response = $this->getHttpClient()->put(
-                $this->getSetting('webhook', 'baseUri') . "/donation/{$donationUpdatedMessage->salesforceId}",
-                [
-                    'json' => $requestBody,
-                    'headers' => [
-                        'X-Webhook-Verify-Hash' => $this->hash(json_encode($requestBody)),
-                    ],
-                ]
-            );
-        } catch (RequestException $ex) {
-=======
->>>>>>> 32b0194b
             // Sandboxes that 404 on PUT have probably just been refreshed. In this case we want to
             // update the local state of play to stop them getting pushed, instead of treating this
             // as an error. So throw this for appropriate handling in the caller without an error level
