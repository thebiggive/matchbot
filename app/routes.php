<?php

declare(strict_types=1);

use Los\RateLimit\RateLimitMiddleware;
use MatchBot\Application\Actions\DeletePaymentMethod;
use MatchBot\Application\Actions\UpdatePaymentMethod;
use MatchBot\Application\Actions\Donations;
use MatchBot\Application\Actions\DonorAccount;
use MatchBot\Application\Actions\GetPaymentMethods;
use MatchBot\Application\Actions\Hooks;
use MatchBot\Application\Actions\Status;
use MatchBot\Application\Auth\DonationPublicAuthMiddleware;
use MatchBot\Application\Auth\PersonManagementAuthMiddleware;
use MatchBot\Application\Auth\PersonWithPasswordAuthMiddleware;
use Middlewares\ClientIp;
use Psr\Http\Message\RequestInterface;
use Slim\App;
use Slim\Exception\HttpNotFoundException;
use Slim\Routing\RouteCollectorProxy;

return function (App $app) {
    $app->get('/ping', Status::class);

<<<<<<< HEAD
    // TODO once `/v2` is used by live Donate, support only that prefix.
    // We should think about whether Salesforce should be treated as a "v1 client"
    // still, probably while also discussing the value vs. complexity of introducing
    // a 1:1 relationship between Stripe customers and Salesforce contacts.
    $app->group('/v{version:[12]}', function (RouteCollectorProxy $versionGroup) {
        $versionGroup->post('/people/{personId:[a-z0-9-]{36}}/donations', Donations\Create::class)
            ->add(PersonManagementAuthMiddleware::class) // Runs last
            ->add(RateLimitMiddleware::class);

        $versionGroup->get('/people/{personId:[a-z0-9-]{36}}/payment_methods', GetPaymentMethods::class)
            ->add(PersonWithPasswordAuthMiddleware::class) // Runs last
=======
    $app->group('/v1', function (RouteCollectorProxy $versionGroup) {
        // Provides real IP for reCAPTCHA
        $ipMiddleware = getenv('APP_ENV') === 'local'
            ? new ClientIp()
            : (new ClientIp())->proxy([], ['X-Forwarded-For']);

        // Current unauthenticated endpoint in the `/v1` group. Middlewares run in reverse
        // order when chained this way – so we check rate limits first, then get the real
        // IP in an attribute for reCAPTCHA sending, then check the captcha.
        $versionGroup->post('/donations', Donations\Create::class)
            ->add(DonationRecaptchaMiddleware::class) // Runs last
            ->add($ipMiddleware)
            ->add(RateLimitMiddleware::class);

        $versionGroup->group('/donations/{donationId:[a-z0-9-]{36}}', function (RouteCollectorProxy $group) {
            $group->get('', Donations\Get::class);
            $group->put('', Donations\Update::class); // Includes cancelling.
            $group->post('/confirm', Donations\Confirm::class);
        })
            ->add(DonationPublicAuthMiddleware::class);

        $versionGroup->post('/{personId:[a-z0-9-]{36}}/donor-account', DonorAccount\Create::class)
            ->add(PersonWithPasswordAuthMiddleware::class) // Runs last
            ->add($ipMiddleware)
            ->add(RateLimitMiddleware::class);

        $versionGroup->post('/people/{personId:[a-z0-9-]{36}}/donations', Donations\Create::class)
            ->add(PersonManagementAuthMiddleware::class)
            ->add($ipMiddleware)
>>>>>>> c2548226
            ->add(RateLimitMiddleware::class);

        $versionGroup->group(
            '/people/{personId:[a-z0-9-]{36}}/payment_methods',
            function (RouteCollectorProxy $paymentMethodsGroup) {
                $paymentMethodUriSuffixPattern = '/{payment_method_id:[a-zA-Z0-9_]{10,50}}';

                $paymentMethodsGroup->get('', GetPaymentMethods::class);
                $paymentMethodsGroup->delete($paymentMethodUriSuffixPattern, DeletePaymentMethod::class);
                $paymentMethodsGroup->put("$paymentMethodUriSuffixPattern/billing_details", UpdatePaymentMethod::class);
            }
        )
            ->add(PersonWithPasswordAuthMiddleware::class) // Runs last
            ->add(RateLimitMiddleware::class);
    });

    // Authenticated through Stripe's SDK signature verification
    $app->post('/hooks/stripe', Hooks\StripePaymentsUpdate::class);
    $app->post('/hooks/stripe-connect', Hooks\StripePayoutUpdate::class);

    $app->options('/{routes:.+}', function ($request, $response, $args) {
        return $response;
    });

    $app->map(['GET', 'POST', 'PUT', 'DELETE', 'PATCH'], '/{routes:.+}', function ($request, $response) {
        throw new HttpNotFoundException($request);
    });
};<|MERGE_RESOLUTION|>--- conflicted
+++ resolved
@@ -22,32 +22,11 @@
 return function (App $app) {
     $app->get('/ping', Status::class);
 
-<<<<<<< HEAD
-    // TODO once `/v2` is used by live Donate, support only that prefix.
-    // We should think about whether Salesforce should be treated as a "v1 client"
-    // still, probably while also discussing the value vs. complexity of introducing
-    // a 1:1 relationship between Stripe customers and Salesforce contacts.
-    $app->group('/v{version:[12]}', function (RouteCollectorProxy $versionGroup) {
-        $versionGroup->post('/people/{personId:[a-z0-9-]{36}}/donations', Donations\Create::class)
-            ->add(PersonManagementAuthMiddleware::class) // Runs last
-            ->add(RateLimitMiddleware::class);
-
-        $versionGroup->get('/people/{personId:[a-z0-9-]{36}}/payment_methods', GetPaymentMethods::class)
-            ->add(PersonWithPasswordAuthMiddleware::class) // Runs last
-=======
     $app->group('/v1', function (RouteCollectorProxy $versionGroup) {
         // Provides real IP for reCAPTCHA
         $ipMiddleware = getenv('APP_ENV') === 'local'
             ? new ClientIp()
             : (new ClientIp())->proxy([], ['X-Forwarded-For']);
-
-        // Current unauthenticated endpoint in the `/v1` group. Middlewares run in reverse
-        // order when chained this way – so we check rate limits first, then get the real
-        // IP in an attribute for reCAPTCHA sending, then check the captcha.
-        $versionGroup->post('/donations', Donations\Create::class)
-            ->add(DonationRecaptchaMiddleware::class) // Runs last
-            ->add($ipMiddleware)
-            ->add(RateLimitMiddleware::class);
 
         $versionGroup->group('/donations/{donationId:[a-z0-9-]{36}}', function (RouteCollectorProxy $group) {
             $group->get('', Donations\Get::class);
@@ -64,7 +43,6 @@
         $versionGroup->post('/people/{personId:[a-z0-9-]{36}}/donations', Donations\Create::class)
             ->add(PersonManagementAuthMiddleware::class)
             ->add($ipMiddleware)
->>>>>>> c2548226
             ->add(RateLimitMiddleware::class);
 
         $versionGroup->group(
