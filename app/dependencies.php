--- conflicted
+++ resolved
@@ -12,13 +12,10 @@
 use MatchBot\Application\Auth;
 use MatchBot\Application\Auth\IdentityToken;
 use MatchBot\Application\Matching;
-<<<<<<< HEAD
 use MatchBot\Application\Messenger\DonationCreated;
 use MatchBot\Application\Messenger\DonationUpdated;
 use MatchBot\Application\Messenger\Handler\DonationCreatedHandler;
 use MatchBot\Application\Messenger\Handler\DonationUpdatedHandler;
-=======
->>>>>>> 32b0194b
 use MatchBot\Application\Messenger\Handler\GiftAidResultHandler;
 use MatchBot\Application\Messenger\Handler\StripePayoutHandler;
 use MatchBot\Application\Messenger\StripePayout;
@@ -286,11 +283,8 @@
                 [
                     Messages\Donation::class => [ClaimBotTransport::class],
                     StripePayout::class => [TransportInterface::class],
-<<<<<<< HEAD
                     DonationCreated::class => [TransportInterface::class],
                     DonationUpdated::class => [TransportInterface::class],
-=======
->>>>>>> 32b0194b
                 ],
                 $c,
             ));
@@ -300,11 +294,8 @@
                 [
                     Messages\Donation::class => [$c->get(GiftAidResultHandler::class)],
                     StripePayout::class => [$c->get(StripePayoutHandler::class)],
-<<<<<<< HEAD
                     DonationCreated::class => [$c->get(DonationCreatedHandler::class)],
                     DonationUpdated::class => [$c->get(DonationUpdatedHandler::class)],
-=======
->>>>>>> 32b0194b
                 ],
             ));
             $handleMiddleware->setLogger($logger);
@@ -415,8 +406,11 @@
 
         RoutableMessageBus::class => static function (ContainerInterface $c): RoutableMessageBus {
             $busContainer = new Container();
-<<<<<<< HEAD
             $bus = $c->get(MessageBusInterface::class);
+
+            $busContainer->set('claimbot.donation.claim', $c->get(MessageBusInterface::class));
+            $busContainer->set('claimbot.donation.result', $c->get(MessageBusInterface::class));
+            $busContainer->set(\Stripe\Event::PAYOUT_PAID, $c->get(MessageBusInterface::class));
 
             /**
              * Every message defaults to our only bus, so we think these are technically redundant for
@@ -428,13 +422,8 @@
             $busContainer->set(\Stripe\Event::PAYOUT_PAID, $bus);
             $busContainer->set(DonationCreated::class, $bus);
             $busContainer->set(DonationUpdated::class, $bus);
-=======
-            $busContainer->set('claimbot.donation.claim', $c->get(MessageBusInterface::class));
-            $busContainer->set('claimbot.donation.result', $c->get(MessageBusInterface::class));
-            $busContainer->set(\Stripe\Event::PAYOUT_PAID, $c->get(MessageBusInterface::class));
->>>>>>> 32b0194b
-
-            return new RoutableMessageBus($busContainer);
+
+            return new RoutableMessageBus($busContainer, $bus);
         },
 
         SerializerInterface::class => static function (ContainerInterface $c): SerializerInterface {
