--- conflicted
+++ resolved
@@ -135,18 +135,6 @@
             - docker-hub-creds
           requires:
             - test
-<<<<<<< HEAD
-          filters:
-            branches:
-              only:
-                - develop
-                - main
-                - MAT-326-automated-test-suite
-                - MAT-326-unit-test-OptimisticRedisAdapter
-#                Below doesn't seem to I'm having trouble with the regex syntax inside yaml.
-                - //\.*test\/.*/
-=======
->>>>>>> e2db7a7a
 
   deploy-regression:
     jobs:
