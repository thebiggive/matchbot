--- conflicted
+++ resolved
@@ -68,22 +68,8 @@
         $psr11App->get(StripeClient::class),
     ),
     new ExpireMatchFunds($psr11App->get(DonationRepository::class)),
-<<<<<<< HEAD
-    new HandleOutOfSyncFunds(
-        $psr11App->get(CampaignFundingRepository::class),
-        $psr11App->get(FundingWithdrawalRepository::class),
-        $psr11App->get(Matching\Adapter::class)
-    ),
     $psr11App->get(RedistributeMatchFunds::class),
-=======
     $psr11App->get(HandleOutOfSyncFunds::class),
-    new RedistributeMatchFunds(
-        $psr11App->get(CampaignFundingRepository::class),
-        $now,
-        $psr11App->get(DonationRepository::class),
-        $psr11App->get(LoggerInterface::class),
-    ),
->>>>>>> d24877c2
     new ScheduledOutOfSyncFundsCheck(
         $psr11App->get(CampaignFundingRepository::class),
         $psr11App->get(FundingWithdrawalRepository::class),
